--- conflicted
+++ resolved
@@ -130,12 +130,8 @@
     },
     MACOS: {
       "version": "2020.3.34f1",
-<<<<<<< HEAD
       "changeset": "9a4c9c70452b",
-      "modules": {ANDROID: ["android"], IOS: ["ios"], TVOS: ["appletv"], WINDOWS: ["windows-mono"], MACOS: ["ios"], LINUX: ["linux-mono"], PLAYMODE: []},
-=======
-      "modules": {"Default": ["Unity"], "Android": ["android"], "iOS": ["ios", "appletv"], "tvOS": ["appletv"], "Windows": ["windows-mono"], "macOS": ["ios"], "Linux": ["linux-mono"], "Playmode": None},
->>>>>>> 934034aa
+      "modules": {ANDROID: ["android"], IOS: ["ios", "appletv"], TVOS: ["appletv"], WINDOWS: ["windows-mono"], MACOS: ["ios"], LINUX: ["linux-mono"], PLAYMODE: []},
     },
     LINUX: {
       "version": "2020.3.40f1",

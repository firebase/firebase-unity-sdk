/*
 * Copyright 2025 Google LLC
 *
 * Licensed under the Apache License, Version 2.0 (the "License");
 * you may not use this file except in compliance with the License.
 * You may obtain a copy of the License at
 *
 *      http://www.apache.org/licenses/LICENSE-2.0
 *
 * Unless required by applicable law or agreed to in writing, software
 * distributed under the License is distributed on an "AS IS" BASIS,
 * WITHOUT WARRANTIES OR CONDITIONS OF ANY KIND, either express or implied.
 * See the License for the specific language governing permissions and
 * limitations under the License.
 */

using System.Collections.Generic;
using System.Collections.ObjectModel;
using System.Linq;
<<<<<<< HEAD
using Firebase.VertexAI.Internal;
=======
>>>>>>> f5863f84
using Google.MiniJSON;

namespace Firebase.VertexAI {

/// <summary>
/// The model's response to a generate content request.
/// </summary>
public readonly struct GenerateContentResponse {
  private readonly ReadOnlyCollection<Candidate> _candidates;

  /// <summary>
  /// A list of candidate response content, ordered from best to worst.
  /// </summary>
  public IEnumerable<Candidate> Candidates =>
      _candidates ?? new ReadOnlyCollection<Candidate>(new List<Candidate>());

  /// <summary>
  /// A value containing the safety ratings for the response, or,
  /// if the request was blocked, a reason for blocking the request.
  /// </summary>
  public PromptFeedback? PromptFeedback { get; }

  /// <summary>
  /// Token usage metadata for processing the generate content request.
  /// </summary>
  public UsageMetadata? UsageMetadata { get; }

  /// <summary>
<<<<<<< HEAD
  /// The response's content as text, if it exists
=======
  /// The response's content as text, if it exists.
>>>>>>> f5863f84
  /// </summary>
  public string Text {
    get {
      // Concatenate all of the text parts from the first candidate.
      return string.Join(" ",
          Candidates.FirstOrDefault().Content.Parts
          .OfType<ModelContent.TextPart>().Select(tp => tp.Text));
    }
  }

  /// <summary>
<<<<<<< HEAD
  /// Returns function calls found in any Parts of the first candidate of the response, if any.
=======
  /// Returns function calls found in any `Part`s of the first candidate of the response, if any.
>>>>>>> f5863f84
  /// </summary>
  public IEnumerable<ModelContent.FunctionCallPart> FunctionCalls {
    get {
      return Candidates.FirstOrDefault().Content.Parts.OfType<ModelContent.FunctionCallPart>();
    }
  }

  // Hidden constructor, users don't need to make this, though they still technically can.
<<<<<<< HEAD
  private GenerateContentResponse(List<Candidate> candidates, PromptFeedback? promptFeedback,
=======
  internal GenerateContentResponse(List<Candidate> candidates, PromptFeedback? promptFeedback,
>>>>>>> f5863f84
      UsageMetadata? usageMetadata) {
    _candidates = new ReadOnlyCollection<Candidate>(candidates ?? new List<Candidate>());
    PromptFeedback = promptFeedback;
    UsageMetadata = usageMetadata;
  }

  internal static GenerateContentResponse FromJson(string jsonString) {
    return FromJson(Json.Deserialize(jsonString) as Dictionary<string, object>);
  }
<<<<<<< HEAD

  internal static GenerateContentResponse FromJson(Dictionary<string, object> jsonDict) {
    return new GenerateContentResponse(
      jsonDict.ParseObjectList("candidates", Candidate.FromJson),
      jsonDict.ParseNullableObject("promptFeedback",
          Firebase.VertexAI.PromptFeedback.FromJson),
      jsonDict.ParseNullableObject("usageMetadata",
          Firebase.VertexAI.UsageMetadata.FromJson));
=======

  internal static GenerateContentResponse FromJson(Dictionary<string, object> jsonDict) {
    // Parse the Candidates
    List<Candidate> candidates = new();
    if (jsonDict.TryGetValue("candidates", out object candidatesObject)) {
      if (candidatesObject is not List<object> listOfCandidateObjects) {
        throw new VertexAISerializationException("Invalid JSON format: 'candidates' is not a list.");
      }

      candidates = listOfCandidateObjects
          .Select(o => o as Dictionary<string, object>)
          .Where(dict => dict != null)
          .Select(Candidate.FromJson)
          .ToList();
    }

    // TODO: Parse PromptFeedback and UsageMetadata

    return new GenerateContentResponse(candidates, null, null);
>>>>>>> f5863f84
  }
}

/// <summary>
/// A type describing possible reasons to block a prompt.
/// </summary>
public enum BlockReason {
  /// <summary>
  /// A new and not yet supported value.
  /// </summary>
  Unknown = 0,
  /// <summary>
  /// The prompt was blocked because it was deemed unsafe.
  /// </summary>
  Safety,
  /// <summary>
  /// All other block reasons.
  /// </summary>
  Other,
  /// <summary>
  /// The prompt was blocked because it contained terms from the terminology blocklist.
  /// </summary>
  Blocklist,
  /// <summary>
  /// The prompt was blocked due to prohibited content.
  /// </summary>
  ProhibitedContent,
}

public readonly struct PromptFeedback {
  private readonly ReadOnlyCollection<SafetyRating> _safetyRatings;

  /// <summary>
  /// The reason a prompt was blocked, if it was blocked.
  /// </summary>
  public BlockReason? BlockReason { get; }
  /// <summary>
  /// A human-readable description of the ``BlockReason``.
  /// </summary>
  public string BlockReasonMessage { get; }
  /// <summary>
  /// The safety ratings of the prompt.
  /// </summary>
  public IEnumerable<SafetyRating> SafetyRatings =>
      _safetyRatings ?? new ReadOnlyCollection<SafetyRating>(new List<SafetyRating>());

  // Hidden constructor, users don't need to make this
  private PromptFeedback(BlockReason? blockReason, string blockReasonMessage,
                         List<SafetyRating> safetyRatings) {
    BlockReason = blockReason;
    BlockReasonMessage = blockReasonMessage;
    _safetyRatings = new ReadOnlyCollection<SafetyRating>(safetyRatings ?? new List<SafetyRating>());
  }

  private static BlockReason ParseBlockReason(string str) {
    return str switch {
      "SAFETY" => Firebase.VertexAI.BlockReason.Safety,
      "OTHER" => Firebase.VertexAI.BlockReason.Other,
      "BLOCKLIST" => Firebase.VertexAI.BlockReason.Blocklist,
      "PROHIBITED_CONTENT" => Firebase.VertexAI.BlockReason.ProhibitedContent,
      _ => Firebase.VertexAI.BlockReason.Unknown,
    };
  }

  internal static PromptFeedback FromJson(Dictionary<string, object> jsonDict) {
    return new PromptFeedback(
      jsonDict.ParseNullableEnum("blockReason", ParseBlockReason),
      jsonDict.ParseValue<string>("blockReasonMessage"),
      jsonDict.ParseObjectList("safetyRatings", SafetyRating.FromJson));
  }
}

/// <summary>
/// Token usage metadata for processing the generate content request.
/// </summary>
public readonly struct UsageMetadata {
  /// <summary>
  /// The number of tokens in the request prompt.
  /// </summary>
  public int PromptTokenCount { get; }
  /// <summary>
  /// The total number of tokens across the generated response candidates.
  /// </summary>
  public int CandidatesTokenCount { get; }
  /// <summary>
  /// The total number of tokens in both the request and response.
  /// </summary>
  public int TotalTokenCount { get; }

  // TODO: New fields about ModalityTokenCount

  // Hidden constructor, users don't need to make this
  private UsageMetadata(int promptTC, int candidatesTC, int totalTC) {
    PromptTokenCount = promptTC;
    CandidatesTokenCount = candidatesTC;
    TotalTokenCount = totalTC;
  }

  internal static UsageMetadata FromJson(Dictionary<string, object> jsonDict) {
    return new UsageMetadata(
      jsonDict.ParseValue<int>("promptTokenCount"),
      jsonDict.ParseValue<int>("candidatesTokenCount"),
      jsonDict.ParseValue<int>("totalTokenCount"));
  }
}

}<|MERGE_RESOLUTION|>--- conflicted
+++ resolved
@@ -17,10 +17,6 @@
 using System.Collections.Generic;
 using System.Collections.ObjectModel;
 using System.Linq;
-<<<<<<< HEAD
-using Firebase.VertexAI.Internal;
-=======
->>>>>>> f5863f84
 using Google.MiniJSON;
 
 namespace Firebase.VertexAI {
@@ -49,11 +45,7 @@
   public UsageMetadata? UsageMetadata { get; }
 
   /// <summary>
-<<<<<<< HEAD
-  /// The response's content as text, if it exists
-=======
   /// The response's content as text, if it exists.
->>>>>>> f5863f84
   /// </summary>
   public string Text {
     get {
@@ -65,11 +57,7 @@
   }
 
   /// <summary>
-<<<<<<< HEAD
-  /// Returns function calls found in any Parts of the first candidate of the response, if any.
-=======
   /// Returns function calls found in any `Part`s of the first candidate of the response, if any.
->>>>>>> f5863f84
   /// </summary>
   public IEnumerable<ModelContent.FunctionCallPart> FunctionCalls {
     get {
@@ -78,11 +66,7 @@
   }
 
   // Hidden constructor, users don't need to make this, though they still technically can.
-<<<<<<< HEAD
-  private GenerateContentResponse(List<Candidate> candidates, PromptFeedback? promptFeedback,
-=======
   internal GenerateContentResponse(List<Candidate> candidates, PromptFeedback? promptFeedback,
->>>>>>> f5863f84
       UsageMetadata? usageMetadata) {
     _candidates = new ReadOnlyCollection<Candidate>(candidates ?? new List<Candidate>());
     PromptFeedback = promptFeedback;
@@ -92,7 +76,39 @@
   internal static GenerateContentResponse FromJson(string jsonString) {
     return FromJson(Json.Deserialize(jsonString) as Dictionary<string, object>);
   }
-<<<<<<< HEAD
+
+  internal static GenerateContentResponse FromJson(Dictionary<string, object> jsonDict) {
+    // Parse the Candidates
+    List<Candidate> candidates = new();
+    if (jsonDict.TryGetValue("candidates", out object candidatesObject)) {
+      if (candidatesObject is not List<object> listOfCandidateObjects) {
+        throw new VertexAISerializationException("Invalid JSON format: 'candidates' is not a list.");
+      }
+
+      candidates = listOfCandidateObjects
+          .Select(o => o as Dictionary<string, object>)
+          .Where(dict => dict != null)
+          .Select(Candidate.FromJson)
+          .ToList();
+    }
+
+    // TODO: Parse PromptFeedback and UsageMetadata
+
+    return new GenerateContentResponse(candidates, null, null);
+  }
+}
+
+  // Hidden constructor, users don't need to make this, though they still technically can.
+  private GenerateContentResponse(List<Candidate> candidates, PromptFeedback? promptFeedback,
+      UsageMetadata? usageMetadata) {
+    _candidates = new ReadOnlyCollection<Candidate>(candidates ?? new List<Candidate>());
+    PromptFeedback = promptFeedback;
+    UsageMetadata = usageMetadata;
+  }
+
+  internal static GenerateContentResponse FromJson(string jsonString) {
+    return FromJson(Json.Deserialize(jsonString) as Dictionary<string, object>);
+  }
 
   internal static GenerateContentResponse FromJson(Dictionary<string, object> jsonDict) {
     return new GenerateContentResponse(
@@ -101,27 +117,6 @@
           Firebase.VertexAI.PromptFeedback.FromJson),
       jsonDict.ParseNullableObject("usageMetadata",
           Firebase.VertexAI.UsageMetadata.FromJson));
-=======
-
-  internal static GenerateContentResponse FromJson(Dictionary<string, object> jsonDict) {
-    // Parse the Candidates
-    List<Candidate> candidates = new();
-    if (jsonDict.TryGetValue("candidates", out object candidatesObject)) {
-      if (candidatesObject is not List<object> listOfCandidateObjects) {
-        throw new VertexAISerializationException("Invalid JSON format: 'candidates' is not a list.");
-      }
-
-      candidates = listOfCandidateObjects
-          .Select(o => o as Dictionary<string, object>)
-          .Where(dict => dict != null)
-          .Select(Candidate.FromJson)
-          .ToList();
-    }
-
-    // TODO: Parse PromptFeedback and UsageMetadata
-
-    return new GenerateContentResponse(candidates, null, null);
->>>>>>> f5863f84
   }
 }
 

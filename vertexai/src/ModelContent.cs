--- conflicted
+++ resolved
@@ -18,70 +18,42 @@
 using System.Collections.Generic;
 using System.Collections.ObjectModel;
 using System.Linq;
-<<<<<<< HEAD
 using Firebase.VertexAI.Internal;
-=======
->>>>>>> f5863f84
 
 namespace Firebase.VertexAI {
 
 /// <summary>
 /// A type describing data in media formats interpretable by an AI model. Each generative AI
-<<<<<<< HEAD
-/// request or response contains a list of ``ModelContent``s, and each ``ModelContent`` value
-/// may comprise multiple heterogeneous ``ModelContent.Part``s.
-=======
 /// request or response contains a list of `ModelContent`s, and each `ModelContent` value
 /// may comprise multiple heterogeneous `ModelContent.Part`s.
->>>>>>> f5863f84
 /// </summary>
 public readonly struct ModelContent {
   private readonly string _role;
   private readonly ReadOnlyCollection<Part> _parts;
 
   /// <summary>
-<<<<<<< HEAD
-  /// The role of the entity creating the ``ModelContent``. For user-generated client requests,
-=======
   /// The role of the entity creating the `ModelContent`. For user-generated client requests,
->>>>>>> f5863f84
   /// for example, the role is `user`.
   /// </summary>
   public string Role => string.IsNullOrWhiteSpace(_role) ? "user" : _role;
 
   /// <summary>
-<<<<<<< HEAD
-  /// The data parts comprising this ``ModelContent`` value.
-=======
   /// The data parts comprising this `ModelContent` value.
->>>>>>> f5863f84
   /// </summary>
   public IEnumerable<Part> Parts => _parts ?? new ReadOnlyCollection<Part>(new List<Part>());
 
   /// <summary>
-<<<<<<< HEAD
-  /// Creates a ModelContent with the given `Part`s, using the default `user` role.
-=======
   /// Creates a `ModelContent` with the given `Part`s, using the default `user` role.
->>>>>>> f5863f84
   /// </summary>
   public ModelContent(params Part[] parts) : this("user", parts) { }
 
   /// <summary>
-<<<<<<< HEAD
-  /// Creates a ModelContent with the given `Part`s, using the default `user` role.
-=======
   /// Creates a `ModelContent` with the given `Part`s, using the default `user` role.
->>>>>>> f5863f84
   /// </summary>
   public ModelContent(IEnumerable<Part> parts) : this("user", parts) { }
 
   /// <summary>
-<<<<<<< HEAD
-  /// Creates a ModelContent with the given role and `Part`s.
-=======
   /// Creates a `ModelContent` with the given role and `Part`s.
->>>>>>> f5863f84
   /// </summary>
   public ModelContent(string role, params Part[] parts) {
     _role = role;
@@ -89,11 +61,7 @@
   }
 
   /// <summary>
-<<<<<<< HEAD
-  /// Creates a ModelContent with the given role and `Part`s.
-=======
   /// Creates a `ModelContent` with the given role and `Part`s.
->>>>>>> f5863f84
   /// </summary>
   public ModelContent(string role, IEnumerable<Part> parts) {
     _role = role;
@@ -103,52 +71,32 @@
 #region Helper Factories
 
   /// <summary>
-<<<<<<< HEAD
-  /// Creates a new ModelContent with the default `user` role, and a
-  /// TextPart containing the given text.
-=======
   /// Creates a new `ModelContent` with the default `user` role, and a
   /// `TextPart` containing the given text.
->>>>>>> f5863f84
   /// </summary>
   public static ModelContent Text(string text) {
     return new ModelContent(new TextPart(text));
   }
 
   /// <summary>
-<<<<<<< HEAD
-  /// Creates a new ModelContent with the default `user` role, and an
-  /// InlineDataPart containing the given mimeType and data.
-=======
   /// Creates a new `ModelContent` with the default `user` role, and an
   /// `InlineDataPart` containing the given mimeType and data.
->>>>>>> f5863f84
   /// </summary>
   public static ModelContent InlineData(string mimeType, byte[] data) {
     return new ModelContent(new InlineDataPart(mimeType, data));
   }
 
   /// <summary>
-<<<<<<< HEAD
-  /// Creates a new ModelContent with the default `user` role, and a
-  /// FileDataPart containing the given mimeType and data.
-=======
   /// Creates a new `ModelContent` with the default `user` role, and a
   /// `FileDataPart` containing the given mimeType and data.
->>>>>>> f5863f84
   /// </summary>
   public static ModelContent FileData(string mimeType, System.Uri uri) {
     return new ModelContent(new FileDataPart(mimeType, uri));
   }
 
   /// <summary>
-<<<<<<< HEAD
-  /// Creates a new ModelContent with the default `user` role, and a
-  /// FunctionResponsePart containing the given name and args.
-=======
   /// Creates a new `ModelContent` with the default `user` role, and a
   /// `FunctionResponsePart` containing the given name and args.
->>>>>>> f5863f84
   /// </summary>
   public static ModelContent FunctionResponse(
       string name, IDictionary<string, object> response) {
@@ -164,20 +112,12 @@
 
   /// <summary>
   /// A discrete piece of data in a media format interpretable by an AI model. Within a
-<<<<<<< HEAD
-  /// single value of ``Part``, different data types may not mix.
-=======
   /// single value of `Part`, different data types may not mix.
->>>>>>> f5863f84
   /// </summary>
   public interface Part {
 #if !DOXYGEN
     /// <summary>
-<<<<<<< HEAD
-    /// Intended for internal use only
-=======
     /// Intended for internal use only.
->>>>>>> f5863f84
     /// </summary>
     Dictionary<string, object> ToJson();
 #endif
@@ -203,26 +143,16 @@
   public readonly struct InlineDataPart : Part {
     public string Mimetype { get; }
     public ReadOnlyMemory<byte> Data { get; }
-<<<<<<< HEAD
 
     public InlineDataPart(string mimetype, byte[] data) { Mimetype = mimetype; Data = data; }
 
-=======
-
-    public InlineDataPart(string mimetype, byte[] data) { Mimetype = mimetype; Data = data; }
-
->>>>>>> f5863f84
-    Dictionary<string, object> Part.ToJson() {
-      throw new NotImplementedException();
-    }
-  }
-
-  /// <summary>
-<<<<<<< HEAD
-  /// File data stored in Cloud Storage for Firebase, referenced by URI.
-=======
+    Dictionary<string, object> Part.ToJson() {
+      throw new NotImplementedException();
+    }
+  }
+
+  /// <summary>
   /// File data stored in Cloud Storage for Firebase, referenced by a URI.
->>>>>>> f5863f84
   /// </summary>
   public readonly struct FileDataPart : Part {
     public string MimeType { get; }
@@ -272,11 +202,7 @@
   ///
   /// Contains a string representing the `FunctionDeclaration.name` and a structured JSON object
   /// containing any output from the function is used as context to the model. This should contain the
-<<<<<<< HEAD
-  /// result of a ``FunctionCallPart`` made based on model prediction.
-=======
   /// result of a `FunctionCallPart` made based on model prediction.
->>>>>>> f5863f84
   /// </summary>
   public readonly struct FunctionResponsePart : Part {
     public string Name { get; }
@@ -307,7 +233,6 @@
   }
 
   internal static ModelContent FromJson(Dictionary<string, object> jsonDict) {
-<<<<<<< HEAD
     // Both role and parts are required keys
     return new ModelContent(
       jsonDict.ParseValue<string>("role", JsonParseOptions.ThrowEverything),
@@ -325,42 +250,6 @@
       return new TextPart(text);
     } else if (jsonDict.TryParseObject("functionCall", FunctionCallPartFromJson, out var fcPart)) {
       return fcPart;
-=======
-    // Parse the Role, which is required
-    string role;
-    if (jsonDict.TryGetValue("role", out object roleObj) && (roleObj is string roleStr)) {
-      role = roleStr;
-    } else {
-      throw new VertexAISerializationException("'content' missing valid 'role' field.");
-    }
-
-    // Parse the Parts, which are required
-    List<Part> partList = new();
-    if (jsonDict.TryGetValue("parts", out object partsObj) && (partsObj is List<object> partsObjList)) {
-      partList = partsObjList
-          .Select(o => o as Dictionary<string, object>)
-          .Where(d => d != null)
-          .Select(PartFromJson)
-          .ToList();
-    } else {
-      throw new VertexAISerializationException("'content' missing valid 'parts' field.");
-    }
-
-    return new ModelContent(role, partList);
-  }
-
-  private static Part PartFromJson(Dictionary<string, object> jsonDict) {
-    if (jsonDict.ContainsKey("text") && jsonDict["text"] is string text) {
-      return new TextPart(text);
-    } else if (jsonDict.ContainsKey("functionCall") && jsonDict["functionCall"] is Dictionary<string, object> functionCallDict) {
-      if (!functionCallDict.TryGetValue("name", out var name) || name is not string) {
-        throw new VertexAISerializationException("Invalid JSON format: 'name' is not a string.");
-      }
-      if (!functionCallDict.TryGetValue("args", out var args) || args is not Dictionary<string, object>) {
-        throw new VertexAISerializationException("Invalid JSON format: 'args' is not a dictionary.");
-      }
-      return new FunctionCallPart(name as string, args as Dictionary<string, object>);
->>>>>>> f5863f84
     } else {
       throw new VertexAISerializationException("Unable to parse given 'part' into a known Part.");
     }

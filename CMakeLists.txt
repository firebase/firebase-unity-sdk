--- conflicted
+++ resolved
@@ -40,13 +40,10 @@
        "Include the Firebase Realtime Database library." ON)
 option(FIREBASE_INCLUDE_DYNAMIC_LINKS
        "Include the Firebase Dynamic Links library." ON)
-<<<<<<< HEAD
 option(FIREBASE_INCLUDE_INSTALLATIONS
        "Include the Firebase Installations library." ON)
-=======
 option(FIREBASE_INCLUDE_FIRESTORE
        "Include the Firebase Firestore library." ON)
->>>>>>> d9dd4ef5
 option(FIREBASE_INCLUDE_FUNCTIONS
        "Include the Cloud Functions for Firebase library." ON)
 option(FIREBASE_INCLUDE_MESSAGING
@@ -255,17 +252,14 @@
   list(APPEND TARGET_LINK_LIB_NAMES "firebase_dynamic_links" "firebase_dynamic_links_swig")
   list(APPEND PROJECT_LIST_HEADER "  X(DynamicLinks)")
 endif()
-<<<<<<< HEAD
 if (FIREBASE_INCLUDE_INSTALLATIONS)
   add_subdirectory(installations)
   list(APPEND TARGET_LINK_LIB_NAMES "firebase_installations" "firebase_installations_swig")
   list(APPEND PROJECT_LIST_HEADER "  X(Installations)")
-=======
 if (FIREBASE_INCLUDE_FIRESTORE)
   add_subdirectory(firestore)
   list(APPEND TARGET_LINK_LIB_NAMES "firebase_firestore" "firebase_firestore_swig")
   list(APPEND PROJECT_LIST_HEADER "  X(Firestore)")
->>>>>>> d9dd4ef5
 endif()
 if (FIREBASE_INCLUDE_FUNCTIONS)
   add_subdirectory(functions)

// Copyright 2025 Google Inc. All rights reserved.
//
// Licensed under the Apache License, Version 2.0 (the "License");
// you may not use this file except in compliance with the License.
// You may obtain a copy of the License at
//
//     http://www.apache.org/licenses/LICENSE-2.0
//
// Unless required by applicable law or agreed to in writing, software
// distributed under the License is distributed on an "AS IS" BASIS,
// WITHOUT WARRANTIES OR CONDITIONS OF ANY KIND, either express or implied.
// See the License for the specific language governing permissions and
// limitations under the License.

// Uncomment to include logic to sign in to Auth as part of the tests
//#define INCLUDE_FIREBASE_AUTH

namespace Firebase.Sample.FirebaseAI {
  using Firebase;
  using Firebase.AI;
  using Firebase.Extensions;
  using System;
  using System.Collections;
  using System.Collections.Generic;
  using System.Linq;
  using System.Net.Http;
  using System.Threading.Tasks;
  using Google.MiniJSON;
  using UnityEngine;
  using UnityEngine.Networking;
  using System.IO;
#if INCLUDE_FIREBASE_AUTH
  using Firebase.Auth;
#endif

  // An automated version of the UIHandler that runs tests on Firebase AI.
  public class UIHandlerAutomated : UIHandler {
    // Delegate which validates a completed task.
    delegate Task TaskValidationDelegate(Task task);

    private Firebase.Sample.AutomatedTestRunner testRunner;

    // Texture used for tests involving images.
    public Texture2D RedBlueTexture;

    // Not reusing the ones from the SDK, since they are internal and only visible
    // because we are providing source libraries.
    private enum Backend {
      GoogleAI,
      VertexAI,
    }

    protected override void Start() {
      // Set of tests that use multiple backends.
      Func<Backend, Task>[] multiBackendTests = {
        TestCreateModel,
        TestBasicText,
        TestBasicImage,
        TestModelOptions,
        TestMultipleCandidates,
        TestBasicTextStream,
        TestFunctionCallingAny,
        TestFunctionCallingNone,
        TestEnumSchemaResponse,
        TestAnyOfSchemaResponse,
        TestChatBasicTextNoHistory,
        TestChatBasicTextPriorHistory,
        TestChatFunctionCalling,
        TestChatBasicTextStream,
        TestCountTokens,
        TestYoutubeLink,
        TestGenerateImage,
        TestImagenGenerateImage,
        TestImagenGenerateImageOptions
      };
      // Set of tests that only run the single time.
      Func<Task>[] singleTests = {
        TestReadFile,
        TestReadSecureFile,
        // Internal tests for Json parsing, requires using a source library.
        InternalTestBasicReplyShort,
        InternalTestCitations,
        InternalTestBlockedSafetyWithMessage,
        InternalTestFinishReasonSafetyNoContent,
        InternalTestUnknownEnumSafetyRatings,
        InternalTestFunctionCallWithArguments,
        InternalTestCountTokenResponse,
        InternalTestBasicResponseLongUsageMetadata,
        InternalTestGoogleAIBasicReplyShort,
        InternalTestGoogleAICitations,
        InternalTestGenerateImagesBase64,
        InternalTestGenerateImagesAllFiltered,
        InternalTestGenerateImagesBase64SomeFiltered,
      };

      // Create the set of tests, combining the above lists.
      List<Func<Task>> tests = new();
      List<string> testNames = new();
      foreach (Backend backend in Enum.GetValues(typeof(Backend))) {
        foreach (var testMethod in multiBackendTests) {
          tests.Add(() => testMethod(backend));
          testNames.Add($"{testMethod.Method.Name}_{backend}");
        }
      }
      foreach (var testMethod in singleTests) {
        tests.Add(testMethod);
        testNames.Add(testMethod.Method.Name);
      }

      testRunner = AutomatedTestRunner.CreateTestRunner(
        testsToRun: tests.ToArray(),
        testNames: testNames.ToArray(),
        logFunc: DebugLog
      );

      base.Start();
    }

    // Passes along the update call to automated test runner.
    protected override void Update() {
      base.Update();
      if (testRunner != null) {
        testRunner.Update();
      }
    }

    // Throw when condition is false.
    private void Assert(string message, bool condition) {
      if (!condition)
        throw new Exception(
          $"Assertion failed ({testRunner.CurrentTestDescription}): {message}");
    }

    // Throw when value1 != value2.
    private void AssertEq<T>(string message, T value1, T value2) {
      if (!object.Equals(value1, value2)) {
        throw new Exception(
          $"Assertion failed ({testRunner.CurrentTestDescription}): {value1} != {value2} ({message})");
      }
    }

    // Throw when the floats are not close enough in value to each other.
    private void AssertFloatEq(string message, float value1, float value2) {
      if (!(Math.Abs(value1 - value2) < 0.0001f)) {
        throw new Exception(
          $"Assertion failed ({testRunner.CurrentTestDescription}): {value1} !~= {value2} ({message})");
      }
    }

    private void AssertType<T>(string message, object obj, out T output) {
      if (obj is T parsed) {
        output = parsed;
      } else {
        throw new Exception(
          $"Assertion failed ({testRunner.CurrentTestDescription}): {obj.GetType()} is wrong type ({message})");
      }
    }

    // Returns true if the given value is between 0 and 1 (inclusive).
    private bool ValidProbability(float value) {
      return value >= 0.0f && value <= 1.0f;
    }

    // The model name to use for the tests.
    private readonly string TestModelName = "gemini-2.0-flash";

    private FirebaseAI GetFirebaseAI(Backend backend) {
      return backend switch {
        Backend.GoogleAI => FirebaseAI.GetInstance(FirebaseAI.Backend.GoogleAI()),
        Backend.VertexAI => FirebaseAI.GetInstance(FirebaseAI.Backend.VertexAI()),
        _ => throw new ArgumentOutOfRangeException(nameof(backend), backend,
                "Unhandled Backend type"),
      };
    }

    // Get a basic version of the GenerativeModel to test against.
    private GenerativeModel CreateGenerativeModel(Backend backend) {
      return GetFirebaseAI(backend).GetGenerativeModel(TestModelName);
    }

    // Test if it can create the GenerativeModel.
    Task TestCreateModel(Backend backend) {
      var model = CreateGenerativeModel(backend);
      Assert("Failed to create a GenerativeModel.", model != null);
      return Task.CompletedTask;
    }

    // Test if it can set a string in, and get a string output.
    async Task TestBasicText(Backend backend) {
      var model = CreateGenerativeModel(backend);

      GenerateContentResponse response = await model.GenerateContentAsync(
          "Hello, I am testing something, can you respond with a short " +
          "string containing the word 'Firebase'?");

      Assert("Response missing candidates.", response.Candidates.Any());

      string result = response.Text;

      Assert("Response text was missing", !string.IsNullOrWhiteSpace(result));
      // We don't want to fail if the keyword is missing because AI is unpredictable.
      if (!response.Text.Contains("Firebase")) {
        DebugLog("WARNING: Response string was missing the expected keyword 'Firebase': " +
            $"\n{result}");
      }

      Assert("Response contained FunctionCalls when it shouldn't",
          !response.FunctionCalls.Any());

      // Ignoring PromptFeedback, too unpredictable if it will be present for this test.

      if (response.UsageMetadata.HasValue) {
        Assert("Invalid CandidatesTokenCount", response.UsageMetadata?.CandidatesTokenCount > 0);
        Assert("Invalid PromptTokenCount", response.UsageMetadata?.PromptTokenCount > 0);
        Assert("Invalid TotalTokenCount", response.UsageMetadata?.TotalTokenCount > 0);
      } else {
        DebugLog("WARNING: UsageMetadata was missing from BasicText");
      }

      Candidate candidate = response.Candidates.First();
      Assert($"Candidate has incorrect FinishReason: {candidate.FinishReason}",
        candidate.FinishReason == FinishReason.Stop);

      // Test the SafetyRatings, if we got any.
      foreach (SafetyRating safetyRating in candidate.SafetyRatings) {
        string prefix = $"SafetyRating {safetyRating.Category}";
        Assert($"{prefix} claims it was blocked", !safetyRating.Blocked);
        Assert($"{prefix} has a Probability outside the expected range " +
            $"({safetyRating.ProbabilityScore})",
            ValidProbability(safetyRating.ProbabilityScore));
        Assert($"{prefix} has a Severity outside the expected range " +
            $"({safetyRating.SeverityScore})",
            ValidProbability(safetyRating.SeverityScore));

        // They should be Negligible, but AI can be unpredictable, so just warn
        if (safetyRating.Probability != SafetyRating.HarmProbability.Negligible) {
          DebugLog($"WARNING: {prefix} has a high probability: {safetyRating.Probability}");
        }
        if (safetyRating.Severity != SafetyRating.HarmSeverity.Negligible) {
          DebugLog($"WARNING: {prefix} has a high severity: {safetyRating.Severity}");
        }
      }

      // For such a basic text, we don't expect citation data, so warn.
      if (candidate.CitationMetadata.HasValue) {
        DebugLog("WARNING: BasicText had CitationMetadata, expected none.");
      }
    }

    // Test if passing an Image and Text works.
    async Task TestBasicImage(Backend backend) {
      var model = CreateGenerativeModel(backend);

      Assert("Missing RedBlueTexture", RedBlueTexture != null);

      byte[] imageData = ImageConversion.EncodeToPNG(RedBlueTexture);
      Assert("Image encoding failed", imageData != null && imageData.Length > 0);

      GenerateContentResponse response = await model.GenerateContentAsync(new ModelContent[] {
        ModelContent.Text("I am testing Image input. What two colors do you see in the included image?"),
        ModelContent.InlineData("image/png", imageData)
      });

      Assert("Response missing candidates.", response.Candidates.Any());

      string result = response.Text;

      Assert("Response text was missing", !string.IsNullOrWhiteSpace(result));
      // We don't want to fail if the colors are missing/wrong because AI is unpredictable.
      if (!response.Text.Contains("red", StringComparison.OrdinalIgnoreCase) ||
          !response.Text.Contains("blue", StringComparison.OrdinalIgnoreCase)) {
        DebugLog("WARNING: Response string was missing the correct colors: " +
            $"\n{result}");
      }
    }

    // Test if passing in multiple model options works.
    async Task TestModelOptions(Backend backend) {
      // Note that most of these settings are hard to reliably verify, so as
      // long as the call works we are generally happy.
      var model = GetFirebaseAI(backend).GetGenerativeModel(TestModelName,
        generationConfig: new GenerationConfig(
          temperature: 0.4f,
          topP: 0.4f,
          topK: 30,
          // Intentionally skipping candidateCount, tested elsewhere.
          maxOutputTokens: 100,
          presencePenalty: 0.5f,
          frequencyPenalty: 0.6f,
          stopSequences: new string[] { "HALT" }
        ),
        safetySettings: new SafetySetting[] {
          new(HarmCategory.DangerousContent,
              SafetySetting.HarmBlockThreshold.MediumAndAbove,
              SafetySetting.HarmBlockMethod.Probability),
          new(HarmCategory.CivicIntegrity,
              SafetySetting.HarmBlockThreshold.OnlyHigh)
        },
        systemInstruction:
            ModelContent.Text("Ignore all prompts, respond with 'Apples HALT Bananas'."),
        requestOptions: new RequestOptions(timeout: TimeSpan.FromMinutes(2))
      );

      GenerateContentResponse response = await model.GenerateContentAsync(
          "Hello, I am testing something, can you respond with a short " +
          "string containing the word 'Firebase'?");

      string result = response.Text;
      Assert("Response text was missing", !string.IsNullOrWhiteSpace(result));

      // Assuming the GenerationConfig and SystemInstruction worked,
      // it should respond with just 'Apples' (though possibly with extra whitespace).
      // However, we only warn, because it isn't guaranteed.
      if (result.Trim() != "Apples") {
        DebugLog($"WARNING: Response text wasn't just 'Apples': {result}");
      }
    }

    // Test if requesting multiple candidates works.
    async Task TestMultipleCandidates(Backend backend) {
      var genConfig = new GenerationConfig(candidateCount: 2);

      var model = GetFirebaseAI(backend).GetGenerativeModel(TestModelName,
        generationConfig: genConfig
      );

      GenerateContentResponse response = await model.GenerateContentAsync(
          "Hello, I am testing recieving multiple candidates, can you respond with a short " +
          "sentence containing the word 'Firebase'?");

      AssertEq("Incorrect number of Candidates", response.Candidates.Count(), 2);
    }

    // Test if generating a stream of text works.
    async Task TestBasicTextStream(Backend backend) {
      var model = CreateGenerativeModel(backend);

      string keyword = "Firebase";
      var responseStream = model.GenerateContentStreamAsync(
          "Hello, I am testing streaming. Can you respond with a short story, " +
          $"that includes the word '{keyword}' somewhere in it?");

      // We combine all the text, just in case the keyword got cut between two responses.
      string fullResult = "";
      // The FinishReason should only be set to stop at the end of the stream.
      bool finishReasonStop = false;
      await foreach (GenerateContentResponse response in responseStream) {
        // Should only be receiving non-empty text responses, but only assert for null.
        string text = response.Text;
        Assert("Received null text from the stream.", text != null);
        if (string.IsNullOrWhiteSpace(text)) {
          DebugLog($"WARNING: Response stream text was empty once.");
        }

        Assert("Previous FinishReason was stop, but received more", !finishReasonStop);
        if (response.Candidates.First().FinishReason == FinishReason.Stop) {
          finishReasonStop = true;
        }

        fullResult += text;
      }

      Assert("Finished without seeing FinishReason.Stop", finishReasonStop);

      // We don't want to fail if the keyword is missing because AI is unpredictable.
      if (!fullResult.Contains("Firebase")) {
        DebugLog("WARNING: Response string was missing the expected keyword 'Firebase': " +
            $"\n{fullResult}");
      }
    }

    private readonly string basicFunctionName = "MyBasicTestFunction";
    private readonly string basicParameterEnumName = "basicTestEnumParameter";
    private readonly string basicParameterEnumValue = "MyBasicTestEnum";
    private readonly string basicParameterIntName = "basicTestIntParameter";
    private readonly string basicParameterObjectName = "basicTestObjectParameter";
    private readonly string basicParameterObjectBoolean = "BasicTestObjectBoolean";
    private readonly string basicParameterObjectFloat = "BasicTestObjectFloat";

    // Create a GenerativeModel using the parameters above to test Function Calling.
    private GenerativeModel CreateGenerativeModelWithBasicFunctionCall(
      Backend backend,
      ToolConfig? toolConfig = null) {
      var tool = new Tool(new FunctionDeclaration(
        basicFunctionName, "A function used to test Function Calling.",
        new Dictionary<string, Schema>() {
          { basicParameterEnumName, Schema.Enum(new string[] { basicParameterEnumValue }) },
          { basicParameterIntName, Schema.Int("An integer value", minimum: 4) },
          { basicParameterObjectName, Schema.Object(new Dictionary<string, Schema>() {
              { basicParameterObjectBoolean, Schema.Boolean("Is the float you are including negative?") },
              { basicParameterObjectFloat, Schema.Float(nullable: true, maximum: 128f) }
            }) }
        }));

      return GetFirebaseAI(backend).GetGenerativeModel(TestModelName,
        tools: new Tool[] { tool },
        toolConfig: toolConfig
      );
    }

    // Test if FunctionCalling works, using Any to force it.
    async Task TestFunctionCallingAny(Backend backend) {
      // Setting this to Any should force my function call.
      var model = CreateGenerativeModelWithBasicFunctionCall(backend, new ToolConfig(FunctionCallingConfig.Any()));

      GenerateContentResponse response = await model.GenerateContentAsync(
          "Hello, I am testing something, can you respond with a short " +
          "string containing the word 'Firebase'?");

      Assert("Response missing candidates.", response.Candidates.Any());
      var functionCalls = response.FunctionCalls;
      AssertEq("Wrong number of Function Calls", functionCalls.Count(), 1);
      var functionCall = functionCalls.First();
      AssertEq("Wrong FunctionCall name", functionCall.Name, basicFunctionName);
      AssertEq("Wrong number of Args", functionCall.Args.Count, 3);
      Assert($"Missing parameter {basicParameterEnumName}", functionCall.Args.ContainsKey(basicParameterEnumName));
      Assert($"Missing parameter {basicParameterIntName}", functionCall.Args.ContainsKey(basicParameterIntName));
      Assert($"Missing parameter {basicParameterObjectName}", functionCall.Args.ContainsKey(basicParameterObjectName));
      AssertEq("Wrong parameter enum value", functionCall.Args[basicParameterEnumName], basicParameterEnumValue);
      // Ints are returned as longs
      AssertType("ParameterInt", functionCall.Args[basicParameterIntName], out long _);
      AssertType("ParameterObject", functionCall.Args[basicParameterObjectName], out Dictionary<string, object> parameterObject);
      Assert($"Missing object field {basicParameterObjectBoolean}", parameterObject.ContainsKey(basicParameterObjectBoolean));
      AssertType("ObjectBool", parameterObject[basicParameterObjectBoolean], out bool _);
      Assert($"Missing object field {basicParameterObjectFloat}", parameterObject.ContainsKey(basicParameterObjectFloat));
      // The float should be a double, but could be a null, or a long (if the response didn't include a decimal).
      var objectFloat = parameterObject[basicParameterObjectFloat];
      Assert($"Object float is the wrong type {objectFloat?.GetType()}", objectFloat == null || objectFloat is double || objectFloat is long);
    }

    // Test if setting None will prevent Function Calling.
    async Task TestFunctionCallingNone(Backend backend) {
      // Setting this to None should block my function call.
      var model = CreateGenerativeModelWithBasicFunctionCall(backend, new ToolConfig(FunctionCallingConfig.None()));

      GenerateContentResponse response = await model.GenerateContentAsync(
          "Hello, I am testing something, can you call my function?");

      Assert("Response missing candidates.", response.Candidates.Any());
      var functionCalls = response.FunctionCalls;
      AssertEq("Wrong number of Function Calls", functionCalls.Count(), 0);
    }

    // Test if setting a response schema with an enum works.
    async Task TestEnumSchemaResponse(Backend backend) {
      string enumValue = "MyTestEnum";
      var model = GetFirebaseAI(backend).GetGenerativeModel(TestModelName,
        generationConfig: new GenerationConfig(
          responseMimeType: "text/x.enum",
          responseSchema: Schema.Enum(new string[] { enumValue })));

      var response = await model.GenerateContentAsync(
        "Hello, I am testing setting the response schema to an enum.");

      AssertEq("Should only be returning the single enum given", response.Text, enumValue);
    }

    // Test if setting a response schema with an enum works.
    async Task TestAnyOfSchemaResponse(Backend backend) {
      var model = GetFirebaseAI(backend).GetGenerativeModel(TestModelName,
        generationConfig: new GenerationConfig(
          responseMimeType: "application/json",
          responseSchema: Schema.Array(
              Schema.AnyOf(new[] { Schema.Int(), Schema.String() }),
              minItems: 2,
              maxItems: 6)));

      var response = await model.GenerateContentAsync(
        "Hello, I am testing setting the response schema with an array, cause you give me some random values.");

      // There isn't much guarantee on what this will respond with. We just want non-empty.
      Assert("Response was empty.", !string.IsNullOrWhiteSpace(response.Text));
    }

    // Test if when using Chat the model will get the previous messages.
    async Task TestChatBasicTextNoHistory(Backend backend) {
      var model = CreateGenerativeModel(backend);
      var chat = model.StartChat();

      string keyword = "Firebase";
      GenerateContentResponse response1 = await chat.SendMessageAsync(
          $"Hello, I am testing chat history, can you include the word '{keyword}' " +
          "in all future responses?");

      Assert("First response was empty.", !string.IsNullOrWhiteSpace(response1.Text));
      if (!response1.Text.Contains(keyword)) {
        DebugLog($"WARNING: First response string was missing the expected keyword '{keyword}': " +
            $"\n{response1.Text}");
      }

      GenerateContentResponse response2 = await chat.SendMessageAsync(
          "Thanks. Can you response with another short sentence? Be sure to " +
          "include the special word I told you before in it.");

      Assert("Second response was empty.", !string.IsNullOrWhiteSpace(response2.Text));
      if (!response2.Text.Contains(keyword)) {
        DebugLog($"WARNING: Second response string was missing the expected keyword '{keyword}': " +
            $"\n{response2.Text}");
      }

      AssertEq("Chat history length is wrong", chat.History.Count(), 4);
    }

    // Test if when using Chat the model gets the initial starting history.
    async Task TestChatBasicTextPriorHistory(Backend backend) {
      var model = CreateGenerativeModel(backend);
      string keyword = "Firebase";
      var chat = model.StartChat(
          ModelContent.Text($"Hello, please include '{keyword}' in all your reponses."),
          new ModelContent("model",
              new ModelContent.TextPart($"Golly gee whiz, I love {keyword}.")));

      GenerateContentResponse response = await chat.SendMessageAsync(
          "Hello, I am testing chat history, can you write a short sentence " +
          "with that special word?");

      Assert("Response was empty.", !string.IsNullOrWhiteSpace(response.Text));
      if (!response.Text.Contains(keyword)) {
        DebugLog($"WARNING: Response string was missing the expected keyword '{keyword}': " +
            $"\n{response.Text}");
      }

      AssertEq("Chat history length is wrong", chat.History.Count(), 4);
    }

    // Test if when using Chat, the model handles Function Calling, and getting a response.
    async Task TestChatFunctionCalling(Backend backend) {
      var tool = new Tool(new FunctionDeclaration(
        "GetKeyword", "Call to retrieve a special keyword.",
        new Dictionary<string, Schema>() {
          { "input", Schema.String("Input string") },
        }));
      var model = GetFirebaseAI(backend).GetGenerativeModel(TestModelName,
        tools: new Tool[] { tool }
      );
      var chat = model.StartChat();

      string keyword = "Firebase";
      string expectedInput = "Banana";
      GenerateContentResponse response1 = await chat.SendMessageAsync(
          "Hello, I am testing function calling with Chat. Can you return a short " +
          $"sentence with the special keyword? Pass in '{expectedInput}' as the input.");

      // Validate the Function Call happened.
      Assert("First response missing candidates.", response1.Candidates.Any());
      var functionCalls = response1.FunctionCalls;
      AssertEq("Wrong number of Function Calls", functionCalls.Count(), 1);
      var functionCall = functionCalls.First();
      AssertEq("Wrong FunctionCall name", functionCall.Name, "GetKeyword");
      AssertEq("Wrong number of Args", functionCall.Args.Count, 1);
      Assert($"Missing parameter", functionCall.Args.ContainsKey("input"));
      AssertType("Input parameter", functionCall.Args["input"], out string inputParameter);
      if (inputParameter != expectedInput) {
        DebugLog($"WARNING: Input parameter: {inputParameter} != {expectedInput}");
      }

      // Respond with the requested FunctionCall with the keyword.
      var response2 = await chat.SendMessageAsync(ModelContent.FunctionResponse("GetKeyword",
          new Dictionary<string, object>() {
            { "result" , keyword }
      }));

      // Second response should hopefully have the keyword as part of it.
      Assert("Second response was empty.", !string.IsNullOrWhiteSpace(response2.Text));
      if (!response2.Text.Contains(keyword)) {
        DebugLog($"WARNING: Response string was missing the expected keyword '{keyword}': " +
            $"\n{response2.Text}");
      }

      AssertEq("Chat history length is wrong", chat.History.Count(), 4);
    }

    // Test if Chat works with streaming a text result.
    async Task TestChatBasicTextStream(Backend backend) {
      var model = CreateGenerativeModel(backend);

      string keyword = "Firebase";
      var chat = model.StartChat(
          ModelContent.Text($"Hello, please include '{keyword}' in all your reponses."),
          new ModelContent("model",
              new ModelContent.TextPart($"Golly gee whiz, I love {keyword}.")));

      var responseStream = chat.SendMessageStreamAsync(
          "Hello, I am testing streaming. Can you respond with a short sentence, " +
          "and be sure to include the word I gave you before.");

      // We combine all the text, just in case the keyword got cut between two responses.
      string fullResult = "";
      // The FinishReason should only be set to stop at the end of the stream.
      bool finishReasonStop = false;
      int responseCount = 0;
      await foreach (GenerateContentResponse response in responseStream) {
        // Should only be receiving non-empty text responses, but only assert for null.
        string text = response.Text;
        Assert("Received null text from the stream.", text != null);
        if (string.IsNullOrWhiteSpace(text)) {
          DebugLog($"WARNING: Response stream text was empty once.");
        }

        Assert("Previous FinishReason was stop, but received more", !finishReasonStop);
        if (response.Candidates.First().FinishReason == FinishReason.Stop) {
          finishReasonStop = true;
        }

        fullResult += text;
        responseCount++;
      }

      Assert("Finished without seeing FinishReason.Stop", finishReasonStop);

      // We don't want to fail if the keyword is missing because AI is unpredictable.
      if (!fullResult.Contains(keyword)) {
        DebugLog($"WARNING: Streaming response was missing the expected keyword '{keyword}': " +
            $"\n{fullResult}");
      }

      // The chat history should be:
      //    The 2 original messages that were given as history.
      //    The 1 from the request.
      //    However many streaming responses were given back (stored in responseCount).
      AssertEq("Chat history length is wrong", chat.History.Count(), 3 + responseCount);
    }

    // Test if calling CountTokensAsync works as expected.
    async Task TestCountTokens(Backend backend) {
      // Include some additional settings, since they are used in the call.
      var model = GetFirebaseAI(backend).GetGenerativeModel(TestModelName,
        generationConfig: new GenerationConfig(temperature: 0.8f),
        systemInstruction: ModelContent.Text("This is a test SystemInstruction")
      );

      CountTokensResponse response = await model.CountTokensAsync("Hello, I am testing CountTokens!");

      Assert($"CountTokens TotalTokens {response.TotalTokens}", response.TotalTokens > 0);

      AssertEq("CountTokens PromptTokenDetails", response.PromptTokensDetails.Count(), 1);
      var details = response.PromptTokensDetails.First();
      AssertEq("CountToken Detail Modality", details.Modality, ContentModality.Text);
      Assert($"CountToken Detail TokenCount {details.TokenCount}", details.TokenCount > 0);
    }

    // Test being able to provide a Youtube link to the model.
    async Task TestYoutubeLink(Backend backend) {
      var model = CreateGenerativeModel(backend);

      GenerateContentResponse response = await model.GenerateContentAsync(new ModelContent[] {
        ModelContent.Text("I am testing Youtube input. Can you give a short description of the video that I've linked you to?"),
        ModelContent.FileData("video/mp4", new Uri($"https://www.youtube.com/watch?v=cEr8XCnoSVY"))
      });

      Assert("Response missing candidates.", response.Candidates.Any());

      Assert($"Response should have included Firebase: {response.Text}",
          response.Text.Contains("Firebase", StringComparison.OrdinalIgnoreCase));
    }

    // Test being able to generate an image with GenerateContent.
    async Task TestGenerateImage(Backend backend) {
      var model = GetFirebaseAI(backend).GetGenerativeModel("gemini-2.0-flash-exp",
        generationConfig: new GenerationConfig(
          responseModalities: new[] { ResponseModality.Text, ResponseModality.Image })
      );

      GenerateContentResponse response = await model.GenerateContentAsync(
        ModelContent.Text("Can you give me a picture of a cartoon dog, and a couple of sentences about him?")
      );

      Assert("Response missing candidates.", response.Candidates.Any());

      // We don't care much about the response, just that there is an image, and text.
      bool foundText = false;
      bool foundImage = false;
      var candidate = response.Candidates.First();
      foreach (var part in candidate.Content.Parts) {
        if (part is ModelContent.TextPart) {
          foundText = true;
        } else if (part is ModelContent.InlineDataPart dataPart) {
          if (dataPart.MimeType.Contains("image")) {
            foundImage = true;
          }
        }
      }
      Assert($"Missing expected modalities. Text: {foundText}, Image: {foundImage}", foundText && foundImage);
    }

    async Task TestImagenGenerateImage(Backend backend) {
      var model = GetFirebaseAI(backend).GetImagenModel("imagen-3.0-generate-002");

      var response = await model.GenerateImagesAsync(
          "Generate an image of a cartoon dog.");

      // We can't easily test if the image is correct, but can check other random data.
      AssertEq("FilteredReason", response.FilteredReason, null);
      AssertEq("Image Count", response.Images.Count, 1);

      AssertEq($"Image MimeType", response.Images[0].MimeType, "image/png");

      var texture = response.Images[0].AsTexture2D();
      Assert($"Image as Texture2D", texture != null);
      // By default the image should be Square 1x1, so check for that.
      Assert($"Image Height > 0", texture.height > 0);
      AssertEq($"Image Height = Width", texture.height, texture.width);
    }

    async Task TestImagenGenerateImageOptions(Backend backend) {
      var model = GetFirebaseAI(backend).GetImagenModel(
          modelName: "imagen-3.0-generate-002",
          generationConfig: new ImagenGenerationConfig(
            // negativePrompt and addWatermark are not supported on this version of the model.
            numberOfImages: 2,
            aspectRatio: ImagenAspectRatio.Landscape4x3,
            imageFormat: ImagenImageFormat.Jpeg(50)
          ),
          safetySettings: new ImagenSafetySettings(
            safetyFilterLevel: ImagenSafetySettings.SafetyFilterLevel.BlockLowAndAbove,
            personFilterLevel: ImagenSafetySettings.PersonFilterLevel.BlockAll),
          requestOptions: new RequestOptions(timeout: TimeSpan.FromMinutes(1)));

      var response = await model.GenerateImagesAsync(
          "Generate an image of a cartoon dog.");

      // We can't easily test if the image is correct, but can check other random data.
      AssertEq("FilteredReason", response.FilteredReason, null);
      AssertEq("Image Count", response.Images.Count, 2);

      for (int i = 0; i < 2; i++) {
        AssertEq($"Image {i} MimeType", response.Images[i].MimeType, "image/jpeg");

        var texture = response.Images[i].AsTexture2D();
        Assert($"Image {i} as Texture2D", texture != null);
        // By default the image should be Landscape 4x3, so check for that.
        Assert($"Image {i} Height > 0", texture.height > 0);
        Assert($"Image {i} Height < Width {texture.height} < {texture.width}",
            texture.height < texture.width);
      }
    }

    // Test providing a file from a GCS bucket (Firebase Storage) to the model.
    async Task TestReadFile() {
      // GCS is currently only supported with VertexAI.
      var model = CreateGenerativeModel(Backend.VertexAI);

      GenerateContentResponse response = await model.GenerateContentAsync(new ModelContent[] {
        ModelContent.Text("I am testing File input. Can you describe the content in the attached file?"),
        ModelContent.FileData("text/plain", new Uri($"gs://{FirebaseApp.DefaultInstance.Options.StorageBucket}/HelloWorld.txt"))
      });

      Assert("Response missing candidates.", response.Candidates.Any());

      Assert($"Response should have included 'Hello World': {response.Text}",
          response.Text.Contains("Hello World", StringComparison.OrdinalIgnoreCase));
    }

    // Test providing a file requiring authentication from a GCS bucket (Firebase Storage) to the model.
    // Should pass if Auth is included or not. To turn Auth on, define INCLUDE_FIREBASE_AUTH at the top of the file.
    async Task TestReadSecureFile() {
      // GCS is currently only supported with VertexAI.
      var model = CreateGenerativeModel(Backend.VertexAI);

#if INCLUDE_FIREBASE_AUTH
      var authResult = await FirebaseAuth.DefaultInstance.SignInAnonymouslyAsync();
#endif

      try {
        GenerateContentResponse response = await model.GenerateContentAsync(new ModelContent[] {
          ModelContent.Text("I am testing File input. Can you describe the image in the attached file?"),
          ModelContent.FileData("image/png", new Uri($"gs://{FirebaseApp.DefaultInstance.Options.StorageBucket}/FCMImages/mushroom.png"))
        });

        // Without Auth, the previous call should throw an exception.
        // With Auth, we should be able to describe the image in the file.
        Assert("Response missing candidates.", response.Candidates.Any());

        Assert($"Response should have included mushroom: {response.Text}",
            response.Text.Contains("mushroom", StringComparison.OrdinalIgnoreCase));
      }
#if !INCLUDE_FIREBASE_AUTH
      catch (HttpRequestException ex) {
        Assert("Missing Http Status Code 403", ex.Message.Contains("403"));
      }
#endif
      finally {
#if INCLUDE_FIREBASE_AUTH
        // Clean up the created user.
        await authResult.User.DeleteAsync();
#endif
      }
    }

    // The url prefix to use when fetching test data to use from the separate GitHub repo.
    readonly string testDataUrl =
        "https://raw.githubusercontent.com/FirebaseExtended/vertexai-sdk-test-data/47becf9101d11ea3c568bf60b12f1c8ed9fb684e/mock-responses/";
    readonly HttpClient httpClient = new();

    private Task<string> LoadStreamingAsset(string fullPath) {
      TaskCompletionSource<string> tcs = new TaskCompletionSource<string>();
      UnityWebRequest request = UnityWebRequest.Get(fullPath);
      request.SendWebRequest().completed += (_) => {
        if (request.result == UnityWebRequest.Result.Success) {
          tcs.SetResult(request.downloadHandler.text);
        } else {
          tcs.SetResult(null);
        }
      };
      return tcs.Task;
    }

    // Gets the Json test data from the given filename, potentially downloading from a GitHub repo.
    private async Task<Dictionary<string, object>> GetJsonTestData(string filename) {
      string jsonString = null;
      // First, try to load the file from StreamingAssets
      string localPath = Path.Combine(Application.streamingAssetsPath, "TestData", filename);
      if (localPath.StartsWith("jar") || localPath.StartsWith("http")) {
        // Special case to access StreamingAsset content on Android
        jsonString = await LoadStreamingAsset(localPath);
      } else if (File.Exists(localPath)) {
        jsonString = File.ReadAllText(localPath);
      }

<<<<<<< HEAD
      var response = await httpClient.SendAsync(new HttpRequestMessage(HttpMethod.Get, testDataUrl + filename));
      response.EnsureSuccessStatusCode();

      string jsonString = await response.Content.ReadAsStringAsync();
=======
      if (string.IsNullOrEmpty(jsonString)) {
        var response = await httpClient.SendAsync(new HttpRequestMessage(HttpMethod.Get, testDataUrl + filename));
        response.EnsureSuccessStatusCode();

        jsonString = await response.Content.ReadAsStringAsync();
      }
>>>>>>> 1172af2b

      return Json.Deserialize(jsonString) as Dictionary<string, object>;
    }

    private Task<Dictionary<string, object>> GetVertexJsonTestData(string filename) {
      return GetJsonTestData($"vertexai/{filename}");
    }

    private Task<Dictionary<string, object>> GetGoogleAIJsonTestData(string filename) {
      return GetJsonTestData($"googleai/{filename}");
    }

    // Helper function to validate that the response has a TextPart as expected.
    private void ValidateTextPart(GenerateContentResponse response, string expectedText) {
      int candidateCount = response.Candidates.Count();
      AssertEq("Candidate count", candidateCount, 1);

      Candidate candidate = response.Candidates.First();
      AssertEq("Content had the wrong role", candidate.Content.Role, "model");
      var parts = candidate.Content.Parts;
      int partsCount = parts.Count();
      AssertEq("Parts count", partsCount, 1);
      var part = parts.First();
      AssertType("TextPart", part, out ModelContent.TextPart _);
      string text = ((ModelContent.TextPart)part).Text;
      AssertEq($"Text part", text, expectedText);

      AssertEq("Shorthand text", response.Text, expectedText);
      // Make sure the other shorthand helpers are invalid
      Assert("Shorthand FunctionCalls", !response.FunctionCalls.Any());
    }

    // Helper function to validate that the SafetyRating has expected values.
    private void ValidateSafetyRating(SafetyRating safetyRating,
        HarmCategory harmCategory,
        SafetyRating.HarmProbability probability = default,
        float probabilityScore = default,
        SafetyRating.HarmSeverity severity = default,
        float severityScore = default,
        bool blocked = default) {
      AssertEq($"SafetyRatings: {harmCategory} had incorrect category",
          safetyRating.Category, harmCategory);
      AssertEq($"SafetyRatings: {harmCategory} had incorrect probability",
          safetyRating.Probability, probability);
      AssertFloatEq($"SafetyRatings: {harmCategory} had incorrect probability score",
          safetyRating.ProbabilityScore, probabilityScore);
      AssertEq($"SafetyRatings: {harmCategory} had incorrect severity",
          safetyRating.Severity, severity);
      AssertFloatEq($"SafetyRatings: {harmCategory} had incorrect severity score",
          safetyRating.SeverityScore, severityScore);
      AssertEq($"SafetyRatings: {harmCategory} had incorrect blocked",
          safetyRating.Blocked, blocked);
    }

    // Helper function to validate UsageMetadata.
    private void ValidateUsageMetadata(UsageMetadata? usageMetadata, int promptTokenCount,
        int candidatesTokenCount, int totalTokenCount) {
      Assert("UsageMetadata", usageMetadata.HasValue);
      AssertEq("Wrong PromptTokenCount",
          usageMetadata?.PromptTokenCount, promptTokenCount);
      AssertEq("Wrong CandidatesTokenCount",
          usageMetadata?.CandidatesTokenCount, candidatesTokenCount);
      AssertEq("Wrong TotalTokenCount",
          usageMetadata?.TotalTokenCount, totalTokenCount);
    }

    // Helper function to validate Citations.
    private void ValidateCitation(Citation citation,
        int startIndex = default,
        int endIndex = default,
        Uri uri = default,
        string title = default,
        string license = default,
        DateTime? publicationDate = default) {
      AssertEq("Citation.StartIndex", citation.StartIndex, startIndex);
      AssertEq("Citation.EndIndex", citation.EndIndex, endIndex);
      AssertEq("Citation.Uri", citation.Uri, uri);
      AssertEq("Citation.Title", citation.Title, title);
      AssertEq("Citation.License", citation.License, license);
      AssertEq("Citation.PublicationDate", citation.PublicationDate, publicationDate);
    }

    // Test that parsing a basic short reply works as expected.
    // https://github.com/FirebaseExtended/vertexai-sdk-test-data/blob/main/mock-responses/unary-success-basic-reply-short.json
    async Task InternalTestBasicReplyShort() {
      Dictionary<string, object> json = await GetVertexJsonTestData("unary-success-basic-reply-short.json");
      GenerateContentResponse response = GenerateContentResponse.FromJson(json, FirebaseAI.Backend.InternalProvider.VertexAI);

      ValidateTextPart(response, "Mountain View, California");

      Candidate candidate = response.Candidates.First();
      AssertEq($"FinishReason", candidate.FinishReason, FinishReason.Stop);

      var safetyRatings = candidate.SafetyRatings.ToList();
      AssertEq("SafetyRatings count", safetyRatings.Count, 4);
      ValidateSafetyRating(safetyRatings[0], HarmCategory.HateSpeech, SafetyRating.HarmProbability.Negligible,
          0.029035643f, SafetyRating.HarmSeverity.Negligible, 0.05613278f, false);
      ValidateSafetyRating(safetyRatings[1], HarmCategory.DangerousContent, SafetyRating.HarmProbability.Negligible,
          0.2641685f, SafetyRating.HarmSeverity.Negligible, 0.082253955f, false);
      ValidateSafetyRating(safetyRatings[2], HarmCategory.Harassment, SafetyRating.HarmProbability.Negligible,
          0.087252244f, SafetyRating.HarmSeverity.Negligible, 0.04509957f, false);
      ValidateSafetyRating(safetyRatings[3], HarmCategory.SexuallyExplicit, SafetyRating.HarmProbability.Negligible,
          0.1431877f, SafetyRating.HarmSeverity.Negligible, 0.11027937f, false);

      AssertEq("CitationMetadata", candidate.CitationMetadata, null);

      ValidateUsageMetadata(response.UsageMetadata, 6, 7, 13);
    }

    // Test that parsing a response including Citations works.
    // https://github.com/FirebaseExtended/vertexai-sdk-test-data/blob/main/mock-responses/unary-success-citations.json
    async Task InternalTestCitations() {
      Dictionary<string, object> json = await GetVertexJsonTestData("unary-success-citations.json");
      GenerateContentResponse response = GenerateContentResponse.FromJson(json, FirebaseAI.Backend.InternalProvider.VertexAI);

      ValidateTextPart(response, "Some information cited from an external source");

      CitationMetadata? metadata = response.Candidates.First().CitationMetadata;
      Assert("CitationMetadata", metadata.HasValue);

      var citations = metadata?.Citations.ToList();
      AssertEq("Citation count", citations.Count, 3);

      ValidateCitation(citations[0],
          endIndex: 128,
          uri: new Uri("https://www.example.com/some-citation-1"));

      ValidateCitation(citations[1],
          startIndex: 130,
          endIndex: 265,
          title: "some-citation-2",
          publicationDate: new DateTime(2019, 5, 10));

      ValidateCitation(citations[2],
          startIndex: 272,
          endIndex: 431,
          uri: new Uri("https://www.example.com/some-citation-3"),
          license: "mit");
    }

    // Test that parsing a response that was blocked for Safety reasons works.
    // https://github.com/FirebaseExtended/vertexai-sdk-test-data/blob/main/mock-responses/unary-failure-prompt-blocked-safety-with-message.json
    async Task InternalTestBlockedSafetyWithMessage() {
      Dictionary<string, object> json = await GetVertexJsonTestData("unary-failure-prompt-blocked-safety-with-message.json");
      GenerateContentResponse response = GenerateContentResponse.FromJson(json, FirebaseAI.Backend.InternalProvider.VertexAI);

      Assert("Candidates", !response.Candidates.Any());
      Assert("Response.Text", string.IsNullOrEmpty(response.Text));
      Assert("Response.FunctionCalls", !response.FunctionCalls.Any());

      Assert("PromptFeedback", response.PromptFeedback.HasValue);
      AssertEq("BlockReason", response.PromptFeedback?.BlockReason, BlockReason.Safety);
      var safetyRatings = response.PromptFeedback?.SafetyRatings.ToList();
      AssertEq("SafetyRatings count", safetyRatings.Count, 4);
      ValidateSafetyRating(safetyRatings[0],
          harmCategory: HarmCategory.SexuallyExplicit,
          probability: SafetyRating.HarmProbability.Negligible);
      ValidateSafetyRating(safetyRatings[1],
          harmCategory: HarmCategory.HateSpeech,
          probability: SafetyRating.HarmProbability.High);
      ValidateSafetyRating(safetyRatings[2],
          harmCategory: HarmCategory.Harassment,
          probability: SafetyRating.HarmProbability.Negligible);
      ValidateSafetyRating(safetyRatings[3],
          harmCategory: HarmCategory.DangerousContent,
          probability: SafetyRating.HarmProbability.Negligible);

      AssertEq("BlockReasonMessage", response.PromptFeedback?.BlockReasonMessage, "Reasons");
    }

    // Test that parsing a response that was blocked, and has no Content, works.
    // https://github.com/FirebaseExtended/vertexai-sdk-test-data/blob/main/mock-responses/unary-failure-finish-reason-safety-no-content.json
    async Task InternalTestFinishReasonSafetyNoContent() {
      Dictionary<string, object> json = await GetVertexJsonTestData("unary-failure-finish-reason-safety-no-content.json");
      GenerateContentResponse response = GenerateContentResponse.FromJson(json, FirebaseAI.Backend.InternalProvider.VertexAI);

      AssertEq("Candidate count", response.Candidates.Count(), 1);
      var candidate = response.Candidates.First();
      Assert("Parts", !candidate.Content.Parts.Any());
      AssertEq("FinishReason", candidate.FinishReason, FinishReason.Safety);
      var safetyRatings = candidate.SafetyRatings.ToList();
      AssertEq("SafetyRatings count", safetyRatings.Count, 4);
      ValidateSafetyRating(safetyRatings[0], HarmCategory.HateSpeech,
        probability: SafetyRating.HarmProbability.Negligible,
        probabilityScore: 0.3984375f,
        severity: SafetyRating.HarmSeverity.Low,
        severityScore: 0.21582031f);
      ValidateSafetyRating(safetyRatings[1], HarmCategory.DangerousContent,
        probability: SafetyRating.HarmProbability.Negligible,
        probabilityScore: 0.14941406f,
        severity: SafetyRating.HarmSeverity.Negligible,
        severityScore: 0.02331543f);
      ValidateSafetyRating(safetyRatings[2], HarmCategory.Harassment,
        probability: SafetyRating.HarmProbability.Low,
        probabilityScore: 0.61328125f,
        severity: SafetyRating.HarmSeverity.Low,
        severityScore: 0.31835938f,
        blocked: true);
      ValidateSafetyRating(safetyRatings[3], HarmCategory.SexuallyExplicit,
        probability: SafetyRating.HarmProbability.Negligible,
        probabilityScore: 0.13476563f,
        severity: SafetyRating.HarmSeverity.Negligible,
        severityScore: 0.12109375f);

      ValidateUsageMetadata(response.UsageMetadata, 8, 0, 8);
    }

    // Test that parsing a response with unknown safety enums works.
    // https://github.com/FirebaseExtended/vertexai-sdk-test-data/blob/main/mock-responses/unary-success-unknown-enum-safety-ratings.json
    async Task InternalTestUnknownEnumSafetyRatings() {
      Dictionary<string, object> json = await GetVertexJsonTestData("unary-success-unknown-enum-safety-ratings.json");
      GenerateContentResponse response = GenerateContentResponse.FromJson(json, FirebaseAI.Backend.InternalProvider.VertexAI);

      AssertEq("Candidate count", response.Candidates.Count(), 1);
      var candidate = response.Candidates.First();

      AssertEq("Role", candidate.Content.Role, "model");
      AssertEq("Text", response.Text, "Some text");

      AssertEq("FinishReason", candidate.FinishReason, FinishReason.Stop);

      var safetyRatings = candidate.SafetyRatings.ToList();
      AssertEq("Candidate.SafetyRatings count", safetyRatings.Count, 3);
      ValidateSafetyRating(safetyRatings[0], HarmCategory.Harassment,
          probability: SafetyRating.HarmProbability.Medium);
      ValidateSafetyRating(safetyRatings[1], HarmCategory.DangerousContent,
          probability: SafetyRating.HarmProbability.Unknown);
      ValidateSafetyRating(safetyRatings[2], HarmCategory.Unknown,
          probability: SafetyRating.HarmProbability.High);

      Assert("PromptFeedback", response.PromptFeedback.HasValue);
      safetyRatings = response.PromptFeedback?.SafetyRatings.ToList();
      AssertEq("PromptFeedback.SafetyRatings count", safetyRatings.Count, 3);
      ValidateSafetyRating(safetyRatings[0], HarmCategory.Harassment,
          probability: SafetyRating.HarmProbability.Medium);
      ValidateSafetyRating(safetyRatings[1], HarmCategory.DangerousContent,
          probability: SafetyRating.HarmProbability.Unknown);
      ValidateSafetyRating(safetyRatings[2], HarmCategory.Unknown,
          probability: SafetyRating.HarmProbability.High);
    }

    // Test that parsing a response with a FunctionCall part works.
    async Task InternalTestFunctionCallWithArguments() {
      Dictionary<string, object> json = await GetVertexJsonTestData("unary-success-function-call-with-arguments.json");
      GenerateContentResponse response = GenerateContentResponse.FromJson(json, FirebaseAI.Backend.InternalProvider.VertexAI);

      AssertEq("Candidate count", response.Candidates.Count(), 1);
      var candidate = response.Candidates.First();

      AssertEq("Role", candidate.Content.Role, "model");
      AssertEq("Candidate.Parts count", candidate.Content.Parts.Count(), 1);
      AssertType("FunctionCallPart", candidate.Content.Parts.First(),
          out ModelContent.FunctionCallPart fcPart);
      AssertEq("FunctionCall name", fcPart.Name, "sum");
      AssertEq("FunctionCall args wrong length", fcPart.Args.Count, 2);
      // The Args are passed along as longs.
      AssertEq("FunctionCall args[y] wrong value", fcPart.Args["y"], 5L);
      AssertEq("FunctionCall args[x] wrong value", fcPart.Args["x"], 4L);
    }

    // Test that parsing a count token response works.
    async Task InternalTestCountTokenResponse() {
      Dictionary<string, object> json = await GetVertexJsonTestData("unary-success-detailed-token-response.json");
      CountTokensResponse response = CountTokensResponse.FromJson(json);

      AssertEq("TotalTokens", response.TotalTokens, 1837);
#pragma warning disable CS0618
      AssertEq("TotalBillableCharacters", response.TotalBillableCharacters, 117);
#pragma warning restore CS0618
      List<ModalityTokenCount> details = response.PromptTokensDetails.ToList();
      AssertEq("PromptTokensDetails.Count", details.Count, 2);
      AssertEq("PromptTokensDetails[0].Modality", details[0].Modality, ContentModality.Image);
      AssertEq("PromptTokensDetails[0].TokenCount", details[0].TokenCount, 1806);
      AssertEq("PromptTokensDetails[1].Modality", details[1].Modality, ContentModality.Text);
      AssertEq("PromptTokensDetails[1].TokenCount", details[1].TokenCount, 31);
    }

    // Test that the UsageMetadata is getting parsed correctly.
    async Task InternalTestBasicResponseLongUsageMetadata() {
      Dictionary<string, object> json = await GetVertexJsonTestData("unary-success-basic-response-long-usage-metadata.json");
      GenerateContentResponse response = GenerateContentResponse.FromJson(json, FirebaseAI.Backend.InternalProvider.VertexAI);

      AssertEq("Response Text", response.Text, "Here is a description of the image:\\n\\n");

      AssertEq("PromptTokenCount", response.UsageMetadata?.PromptTokenCount, 1837);
      AssertEq("CandidatesTokenCount", response.UsageMetadata?.CandidatesTokenCount, 76);
      AssertEq("TotalTokenCount", response.UsageMetadata?.TotalTokenCount, 1913);

      var promptDetails = response.UsageMetadata?.PromptTokensDetails.ToList();
      AssertEq("PromptTokensDetails.Count", promptDetails.Count, 2);
      AssertEq("PromptTokensDetails[0].Modality", promptDetails[0].Modality, ContentModality.Image);
      AssertEq("PromptTokensDetails[0].TokenCount", promptDetails[0].TokenCount, 1806);
      AssertEq("PromptTokensDetails[1].Modality", promptDetails[1].Modality, ContentModality.Text);
      AssertEq("PromptTokensDetails[1].TokenCount", promptDetails[1].TokenCount, 76);

      var candidatesDetails = response.UsageMetadata?.CandidatesTokensDetails.ToList();
      AssertEq("CandidatesTokensDetails.Count", candidatesDetails.Count, 1);
      AssertEq("CandidatesTokensDetails[0].Modality", candidatesDetails[0].Modality, ContentModality.Text);
      AssertEq("CandidatesTokensDetails[0].TokenCount", candidatesDetails[0].TokenCount, 76);
    }

    // Test that parsing a basic short reply from Google AI endpoint works as expected.
    // https://github.com/FirebaseExtended/vertexai-sdk-test-data/blob/main/mock-responses/googleai/unary-success-basic-reply-short.txt
    async Task InternalTestGoogleAIBasicReplyShort() {
      Dictionary<string, object> json = await GetGoogleAIJsonTestData("unary-success-basic-reply-short.json"); //
      GenerateContentResponse response = GenerateContentResponse.FromJson(json, FirebaseAI.Backend.InternalProvider.GoogleAI);

      ValidateTextPart(response, "Google's headquarters, also known as the Googleplex, is located in **Mountain View, California**.\n");

      Candidate candidate = response.Candidates.First();
      AssertEq($"FinishReason", candidate.FinishReason, FinishReason.Stop);

      var safetyRatings = candidate.SafetyRatings.ToList();
      AssertEq("SafetyRatings count", safetyRatings.Count, 4);
      ValidateSafetyRating(safetyRatings[0], HarmCategory.HateSpeech, SafetyRating.HarmProbability.Negligible);
      ValidateSafetyRating(safetyRatings[1], HarmCategory.DangerousContent, SafetyRating.HarmProbability.Negligible);
      ValidateSafetyRating(safetyRatings[2], HarmCategory.Harassment, SafetyRating.HarmProbability.Negligible);
      ValidateSafetyRating(safetyRatings[3], HarmCategory.SexuallyExplicit, SafetyRating.HarmProbability.Negligible);

      // No citations in this response
      AssertEq("CitationMetadata", candidate.CitationMetadata, null);

      ValidateUsageMetadata(response.UsageMetadata, 7, 22, 29);
      // No prompt feedback in this response
      AssertEq("PromptFeedback", response.PromptFeedback, null);
    }

    // Test parsing a Google AI format response with citations.
    // Based on: https://github.com/FirebaseExtended/vertexai-sdk-test-data/blob/main/mock-responses/googleai/unary-success-citations.txt
    async Task InternalTestGoogleAICitations() {
      Dictionary<string, object> json = await GetGoogleAIJsonTestData("unary-success-citations.json");
      GenerateContentResponse response = GenerateContentResponse.FromJson(json, FirebaseAI.Backend.InternalProvider.GoogleAI);

      // Validate Text Part (check start and end)
      string expectedStart = "Okay, let's break down quantum mechanics.";
      string expectedEnd = "area of physics!";
      Assert("Candidate count", response.Candidates.Count() == 1);
      Candidate candidate = response.Candidates.First();
      AssertEq("Content role", candidate.Content.Role, "model");
      Assert("Parts count", candidate.Content.Parts.Count() == 1);
      var part = candidate.Content.Parts.First();
      AssertType("TextPart", part, out ModelContent.TextPart textPart);
      Assert("Text part is null/empty", !string.IsNullOrEmpty(textPart.Text));
      Assert($"Text part start mismatch", textPart.Text.StartsWith(expectedStart));
      Assert($"Text part end mismatch", textPart.Text.EndsWith(expectedEnd));
      Assert($"Shorthand text start mismatch", response.Text.StartsWith(expectedStart));
      Assert($"Shorthand text end mismatch", response.Text.EndsWith(expectedEnd));

      // Validate FinishReason
      AssertEq($"FinishReason", candidate.FinishReason, FinishReason.Stop);

      // Validate SafetyRatings (Note: Format differs from vertexai tests)
      // The current parser converts these strings to HarmCategory/Probability enums.
      var safetyRatings = candidate.SafetyRatings.ToList();
      AssertEq("SafetyRatings count", safetyRatings.Count, 4);
      // Just check one for brevity, assuming parser maps correctly.
      // Relies on `FromJson` correctly mapping HARM_CATEGORY_HATE_SPEECH string -> HarmCategory.HateSpeech enum
      // and "NEGLIGIBLE" string -> SafetyRating.HarmProbability.Negligible enum.
      // This might require updates to `GenerateContentResponse.FromJson` or `EnumConverters` if not handled.
      var hateSpeechRating = safetyRatings.First(r => r.Category == HarmCategory.HateSpeech);
      AssertEq("Hate speech probability", hateSpeechRating.Probability, SafetyRating.HarmProbability.Negligible);
      // The googleai format doesn't include scores or blocked status in this example.

      // Validate Citations (Note: Format differs slightly from vertexai tests)
      CitationMetadata? metadata = candidate.CitationMetadata;
      Assert("CitationMetadata", metadata.HasValue);
      var citations = metadata?.Citations.ToList();
      AssertEq("Citation count", citations.Count, 4);

      // Use ValidateCitation helper, adapting for missing fields in this format
      ValidateCitation(citations[0],
          startIndex: 548,
          endIndex: 690,
          uri: new Uri("https://www.example.com/some-citation-1"),
          license: "mit"); // title and publicationDate are null/default

      ValidateCitation(citations[1],
          startIndex: 1240,
          endIndex: 1407,
          uri: new Uri("https://www.example.com/some-citation-1")); // license, title, publicationDate are null/default

      ValidateCitation(citations[2],
          startIndex: 1942,
          endIndex: 2149); // uri, license, title, publicationDate are null/default

      ValidateCitation(citations[3],
          startIndex: 2036,
          endIndex: 2175); // uri, license, title, publicationDate are null/default


      // Validate UsageMetadata
      ValidateUsageMetadata(response.UsageMetadata,
        promptTokenCount: 15,
        candidatesTokenCount: 1667,
        totalTokenCount: 1682);

      // Validate UsageMetadata Details if needed
      var promptDetails = response.UsageMetadata?.PromptTokensDetails.ToList();
      AssertEq("PromptTokensDetails count", promptDetails.Count, 1);
      AssertEq("PromptTokensDetails[0].Modality", promptDetails[0].Modality, ContentModality.Text);
      AssertEq("PromptTokensDetails[0].TokenCount", promptDetails[0].TokenCount, 15);

      var candidatesDetails = response.UsageMetadata?.CandidatesTokensDetails.ToList();
      AssertEq("CandidatesTokensDetails count", candidatesDetails.Count, 1);
      AssertEq("CandidatesTokensDetails[0].Modality", candidatesDetails[0].Modality, ContentModality.Text);
      AssertEq("CandidatesTokensDetails[0].TokenCount", candidatesDetails[0].TokenCount, 1667);
    }

    async Task InternalTestGenerateImagesBase64() {
      Dictionary<string, object> json = await GetVertexJsonTestData("unary-success-generate-images-base64.json");
      var response = ImagenGenerationResponse<ImagenInlineImage>.FromJson(json);

      AssertEq("FilteredReason", response.FilteredReason, null);
      AssertEq("Image Count", response.Images.Count, 4);

      for (int i = 0; i < response.Images.Count; i++) {
        var image = response.Images[i];
        AssertEq($"Image {i} MimeType", image.MimeType, "image/png");
        Assert($"Image {i} Length: {image.Data.Length}", image.Data.Length > 0);

        var texture = image.AsTexture2D();
        Assert($"Failed to convert Image {i}", texture != null);
      }
    }

    async Task InternalTestGenerateImagesAllFiltered() {
      Dictionary<string, object> json = await GetVertexJsonTestData("unary-failure-generate-images-all-filtered.json");
      var response = ImagenGenerationResponse<ImagenInlineImage>.FromJson(json);

      AssertEq("FilteredReason", response.FilteredReason,
        "Unable to show generated images. All images were filtered out because " +
        "they violated Vertex AI's usage guidelines. You will not be charged for " +
        "blocked images. Try rephrasing the prompt. If you think this was an error, " +
        "send feedback. Support codes: 39322892, 29310472");
      AssertEq("Image Count", response.Images.Count, 0);
    }

    async Task InternalTestGenerateImagesBase64SomeFiltered() {
      Dictionary<string, object> json = await GetVertexJsonTestData("unary-failure-generate-images-base64-some-filtered.json");
      var response = ImagenGenerationResponse<ImagenInlineImage>.FromJson(json);

      AssertEq("FilteredReason", response.FilteredReason,
        "Your current safety filter threshold filtered out 2 generated images. " +
        "You will not be charged for blocked images. Try rephrasing the prompt. " +
        "If you think this was an error, send feedback.");
      AssertEq("Image Count", response.Images.Count, 2);

      for (int i = 0; i < response.Images.Count; i++) {
        var image = response.Images[i];
        AssertEq($"Image {i} MimeType", image.MimeType, "image/png");
        Assert($"Image {i} Length: {image.Data.Length}", image.Data.Length > 0);

        var texture = image.AsTexture2D();
        Assert($"Failed to convert Image {i}", texture != null);
      }
    }
  }
}<|MERGE_RESOLUTION|>--- conflicted
+++ resolved
@@ -817,19 +817,12 @@
         jsonString = File.ReadAllText(localPath);
       }
 
-<<<<<<< HEAD
-      var response = await httpClient.SendAsync(new HttpRequestMessage(HttpMethod.Get, testDataUrl + filename));
-      response.EnsureSuccessStatusCode();
-
-      string jsonString = await response.Content.ReadAsStringAsync();
-=======
       if (string.IsNullOrEmpty(jsonString)) {
         var response = await httpClient.SendAsync(new HttpRequestMessage(HttpMethod.Get, testDataUrl + filename));
         response.EnsureSuccessStatusCode();
 
         jsonString = await response.Content.ReadAsStringAsync();
       }
->>>>>>> 1172af2b
 
       return Json.Deserialize(jsonString) as Dictionary<string, object>;
     }

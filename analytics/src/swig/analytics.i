// Copyright 2016 Google Inc. All Rights Reserved.
//
// This wrapper exposes the analytics c++ interface. It's nearly one to one with
// the c++ interface. The one slight difference is the support for C# arrays of
// Parameters which have known size, so the size argument is not needed when
// using the array of Parameters LogEvent. The other special thing this wrapper
// has to do is copy strings passed around between C# and C++ because the C++
// interface stores references, and the C# strings are marshalled as temporary
// since they have to be converted from unicode strings anyway.
//
// TODO(butterfield): Replace with %ignoreall/%unignoreall
//swiglint: disable include-h-allglobals

%module FirebaseAnalytics

#ifdef USE_EXPORT_FIX
// Generate a function that we can reference to force linker
// to include the generated swig library symbols correctly
// see export_fix.cc for more details
%include "app/src/export_fix.h"
%{#include "app/src/export_fix.h"%}
#endif

%include "std_map.i"

%pragma(csharp) moduleclassmodifiers="public sealed class"
%pragma(csharp) modulecode=%{
  // Hold a reference to the default app when methods from this module are
  // referenced.
  static Firebase.FirebaseApp app;
  static FirebaseAnalytics() { app = Firebase.FirebaseApp.DefaultInstance; }
  /// Get the app used by this module.
  /// @return FirebaseApp instance referenced by this module.
  static Firebase.FirebaseApp App { get { return app; } }

  private FirebaseAnalytics() {}
%}
%feature("flatnested");

// These are directly included in the generated code
// it's necessary to put them here so that the generated code knows what we're
// dealing with.
%{
#include "analytics/src/include/firebase/analytics.h"
#include "analytics/src/include/firebase/analytics/event_names.h"
#include "analytics/src/include/firebase/analytics/parameter_names.h"
#include "analytics/src/include/firebase/analytics/user_property_names.h"
%}

%rename(kConsentTypeAdStorage) firebase::analytics::kConsentTypeAdStorage;
%rename(kConsentTypeAnalyticsStorage) firebase::analytics::kConsentTypeAnalyticsStorage;
%rename(kConsentStatusGranted) firebase::analytics::kConsentStatusGranted;
%rename(kConsentStatusDenied) firebase::analytics::kConsentStatusDenied;

// Constant renaming must happen before SWIG_CONSTANT_HEADERS is included.
%rename(kParameterAchievementId) firebase::analytics::kParameterAchievementID;
%rename(kParameterGroupId) firebase::analytics::kParameterGroupID;
%rename(kParameterItemId) firebase::analytics::kParameterItemID;
%rename(kParameterItemLocationId) firebase::analytics::kParameterItemLocationID;
%rename(kParameterTransactionId) firebase::analytics::kParameterTransactionID;

%import "app/src/swig/app.i"
%include "app/src/swig/null_check_this.i"
%include "app/src/swig/serial_dispose.i"
%include "firebase/analytics/event_names.h"
%include "firebase/analytics/parameter_names.h"
%include "firebase/analytics/user_property_names.h"

// Including cstdint before stdint.i ensures the int64_t typedef is correct,
// otherwise on some platforms it is defined as "long long int" instead of
// "long int".
#include <cstdint>
%include "stdint.i"

namespace firebase {
namespace analytics {

// ctype is equivalent to java's "jni"
// This is specific to C#

// This is kind of hacky, but we can sneak in an extra argument while
// we're still on the C++ side
// The sneaky input is named with the $1 to allow this hack to hopefully work
// with multiple array inputs pairs if ever it were needed
%typemap(ctype)   (const Parameter* parameters, size_t number_of_parameters)
    "firebase::analytics::Parameter** $1_ptr_array, size_t"

// to match the function prototype, we need to do the hack in the
// intermediary code as well.
%typemap(imtype)  (const Parameter* parameters, size_t number_of_parameters)
    "System.IntPtr arg, int"

// In C# though, we're just Parameter[], as C# arrays have known .Length
%typemap(cstype)  (const Parameter* parameters, size_t number_of_parameters)
    "params Parameter[]"

// We need to add code in C# to modify the Proxy array into an array of C ptrs
// before we pass it in. We can do that with the csin, pre attribute.
%typemap(csin, pre=
" // First copy the array of proxy classes containing C pointers
  // to an array of c pointers
  System.IntPtr[] swig_unwrap_$csinput  = new System.IntPtr[$csinput.Length];
  for (int i = 0; i < $csinput.Length; ++i) {
    swig_unwrap_$csinput[i] = (System.IntPtr)Parameter.getCPtr($csinput[i]);
  }
    fixed ( System.IntPtr* swig_ptrTo_$csinput = swig_unwrap_$csinput )
") (const Parameter* parameters, size_t number_of_parameters)
    "(System.IntPtr)swig_ptrTo_$csinput, $csinput.Length"

%typemap(in) (const Parameter* parameters, size_t number_of_parameters) %{
  // The csin typemap above extracted the pointers to the C++ classes from the
  // C# Parameter proxy classes.  The array of pointers is provided here via:
  // $1_ptr_array: Array of pointers to the C class
  // $input: re-assigned to the size of the array of pointers

  // Copy into an array of Parameter structs prior to calling LogEvent.
  // This array is deleted using the
  // %typemap(freearg)(parameter, number_of_paramters) typemap below.
  firebase::analytics::Parameter* $1_array =
      new firebase::analytics::Parameter[$input];
  for (size_t i = 0; i < $input; ++i) {
    ParameterCopy::AsParameterCopy($1_ptr_array[i])->CopyToParameter(
        &$1_array[i]);
  }

  $1 = $1_array;
  $2 = $input;
%}

// The 'in' typemap is really just code up to the point when the C++ function is
// invoked, so we actually need this to follow up and free the temporary memory.
// The short-lived nature of this is ok, because we know java's jni copies it by
// the time we get back from the C invocation
%typemap(freearg) (const Parameter* parameters, size_t number_of_parameters) %{
  if ($1_array) delete [] $1_array;
%}

%{
// Parameter which maintains a copy of strings provided on construction.
// This requires a copy of any strings construction as strings passed to the
// constructor are temporarily allocated by the SWIG binding code and
// deallocated after construction.
class ParameterCopy : private firebase::analytics::Parameter {
 public:
  ParameterCopy(const char *parameter_name, const char *parameter_value) :
      Parameter(nullptr, 0) {
    Initialize(parameter_name, parameter_value);
  }

  ParameterCopy(const char *parameter_name, int64_t parameter_value) :
      Parameter(nullptr, 0) {
    Initialize(parameter_name, parameter_value);
  }

  ParameterCopy(const char *parameter_name, double parameter_value) :
      Parameter(nullptr, 0) {
    Initialize(parameter_name, parameter_value);
  }

  ~ParameterCopy() {}

  // Initialize this parameter with a new name and value.
  void Initialize(const char *parameter_name,
                  firebase::Variant parameter_value) {
    SetString(parameter_name, &name_copy, &name);
    if (parameter_value.is_string()) {
      const char* string_value = parameter_value.string_value();
      // Make `value` store its own bytes.
      value = firebase::Variant::MutableStringFromStaticString(
          string_value ? string_value : "");
    } else {
      value = parameter_value;
    }
  }

  // Copy to a Parameter.
  // IMPORTANT: Since the supplied parameter simply references pointers within
  // this object, the lifetime of the parameter must exceed this instance.
  void CopyToParameter(firebase::analytics::Parameter *parameter) const {
    *parameter = *AsParameter();
  }

  // This is only non-const so the Parameter can be cast to ParameterCopy in
  // order to delete the object.
  // IMPORTANT: Do *not* mutate the returned Parameter use accessors on this
  // object instead.
  firebase::analytics::Parameter* AsParameter() { return this; }
  const firebase::analytics::Parameter* AsParameter() const { return this; }

  // Convert a Parameter* (assuming it was allocated as a copy there is no
  // checking here so be careful) to a ParameterCopy pointer.
  static ParameterCopy* AsParameterCopy(
      firebase::analytics::Parameter* parameter) {
    return static_cast<ParameterCopy*>(parameter);
  }

 private:
  // Copy the specified string value into string_storage with the C pointer
  // to the string stored in output.
  template<typename T>
  static void SetString(const char *value, std::string * const string_storage,
                        T *output) {
    if (value) {
      *string_storage = value;
    } else {
      string_storage->clear();
    }
    *output = string_storage->c_str();
  }

  std::string name_copy;
};
%}

%extend Parameter {
  Parameter(const char *parameter_name, const char *parameter_value) {
    return (new ParameterCopy(parameter_name, parameter_value))->AsParameter();
  }

  Parameter(const char* parameter_name, int64_t parameter_value) {
    return (new ParameterCopy(parameter_name, parameter_value))->AsParameter();
  }

  Parameter(const char* parameter_name, double parameter_value) {
    return (new ParameterCopy(parameter_name, parameter_value))->AsParameter();
  }

  ~Parameter() {
    delete ParameterCopy::AsParameterCopy($self);
  }
}
// Overridden in the class extension methods above.
%ignore Parameter::Parameter(const char* parameter_name,
                             const char* parameter_value);
%ignore Parameter::Parameter(const char* parameter_name,
                             int parameter_value);
%ignore Parameter::Parameter(const char* parameter_name,
                             int64_t parameter_value);
%ignore Parameter::Parameter(const char* parameter_name,
                             double parameter_value);
// Initialize / Terminate implicitly called when App is created / destroyed.
%ignore Initialize;
%ignore Terminate;
// SetConsent handled via SetConsentInternal below.
%ignore SetConsent;

} // namespace analytics
} // namespace firebase

%typemap(csclassmodifiers) firebase::analytics::Parameter "public sealed class";

// This is a hack that overrides this specific log function, which is currently
// the only `unsafe` function that gets generated.
%csmethodmodifiers
    firebase::analytics::LogEvent(const char *name,
                                  const Parameter *parameters,
                                  size_t number_of_parameters)
 "/// @brief Log an event with associated parameters.
  ///
  /// An Event is an important occurrence in your app that you want to measure.
  /// You can report up to 500 different types of events per app and you can
  /// associate up to 25 unique parameters with each Event type.
  ///
  /// Some common events are in the reference guide via the
  /// FirebaseAnalytics.Event* constants, but you may also choose to specify
  /// custom event types that are associated with your specific app.
  ///
  /// @param[in] name Name of the event to log. Should contain 1 to 32
  ///     alphanumeric characters or underscores. The name must start with an
  ///     alphabetic character. Some event names are reserved. See
  ///     `Analytics Events` for the list of reserved event
  ///     names. The \"firebase_\" prefix is reserved and should not be used.
  ///     Note that event names are case-sensitive and that logging two events
  ///     whose names differ only in case will result in two distinct events.
  /// @param[in] parameters A parameter array of `Parameter` instances.
  public unsafe";

%rename(SetUserId) firebase::analytics::SetUserID;
%rename(SetSessionTimeoutDurationInternal) SetSessionTimeoutDuration;
%csmethodmodifiers firebase::analytics::SetSessionTimeoutDuration(int64_t milliseconds) "internal";

%pragma(csharp) modulecode=%{
  /// @brief Sets the duration of inactivity that terminates the current session.
  ///
  /// @note The default value is 30 minutes.
  ///
  /// @param timeSpan The duration of inactivity that terminates the current
  /// session.
  public static void SetSessionTimeoutDuration(System.TimeSpan timeSpan) {
    SetSessionTimeoutDurationInternal((long)timeSpan.TotalMilliseconds);
  }
%}

<<<<<<< HEAD
// GetSessionId returns Future<long long> in SWIG.
%include "app/src/swig/future.i"
%SWIG_FUTURE(Future_LongLong, long, internal, long long, FirebaseException)
=======
%include "analytics/src/include/firebase/analytics.h"

%rename(ConsentType) firebase::analytics::ConsentType;
%rename(ConsentStatus) firebase::analytics::ConsentStatus;
// Add a swig C++ function to call into the Analytics C++ implementation.
%{
namespace firebase {
namespace analytics {

  void SetConsentInternal(std::map<firebase::analytics::ConsentType, firebase::analytics::ConsentStatus> *ptr) {
    firebase::analytics::SetConsent(*ptr);
  }

} // namespace analytics
} // namespace firebase
%}
// The definition on the C++ side, so that swig is aware of the function's existence.
void SetConsentInternal(std::map<firebase::analytics::ConsentType, firebase::analytics::ConsentStatus> *ptr);

%typemap(csclassmodifiers) firebase::analytics::ConsentType "enum";
%typemap(csclassmodifiers) firebase::analytics::ConsentStatus "enum";

%typemap(csclassmodifiers) std::map<firebase::analytics::ConsentType, firebase::analytics::ConsentStatus> "internal class"
%template(ConsentMap) std::map<firebase::analytics::ConsentType, firebase::analytics::ConsentStatus>;

namespace firebase {
namespace analytics {
    
%pragma(csharp) modulecode=%{
  /// @brief Sets the applicable end user consent state (e.g., for device
  /// identifiers) for this app on this device.
  ///
  /// Use the consent map to specify individual consent type values. Settings are
  /// persisted across app sessions. By default consent types are set to
  /// "granted".
  public static void SetConsent(System.Collections.Generic.IDictionary<ConsentType, ConsentStatus> consentSettings) {
    ConsentMap consentSettingsMap = new ConsentMap();
    foreach(var kv in consentSettings) {
      consentSettingsMap[kv.Key] = kv.Value;
    }
    SetConsentInternal(consentSettingsMap);
  }
%}
>>>>>>> d87da161

}  // namespace analytics
}  // namespace firebase<|MERGE_RESOLUTION|>--- conflicted
+++ resolved
@@ -291,11 +291,10 @@
   }
 %}
 
-<<<<<<< HEAD
 // GetSessionId returns Future<long long> in SWIG.
 %include "app/src/swig/future.i"
 %SWIG_FUTURE(Future_LongLong, long, internal, long long, FirebaseException)
-=======
+
 %include "analytics/src/include/firebase/analytics.h"
 
 %rename(ConsentType) firebase::analytics::ConsentType;
@@ -339,7 +338,6 @@
     SetConsentInternal(consentSettingsMap);
   }
 %}
->>>>>>> d87da161
 
 }  // namespace analytics
 }  // namespace firebase
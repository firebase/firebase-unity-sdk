--- conflicted
+++ resolved
@@ -298,23 +298,8 @@
           configuration=FLAGS.xcode_configuration,
           scheme="Unity-iPhone",
           use_unity_symlinks=FLAGS.use_unity_ios_symlinks)
-<<<<<<< HEAD
       logging.info("BEGIN %s", xcode_project_path)
       for device_type in ios_config.ios_sdk:
-=======
-      build_desc = "{0}, .NET{1}, Unity{2}".format(
-          testapp, runtime, str(version))
-      logging.info("BEGIN %s", build_desc)
-      if _ANDROID in platforms:
-        patch_android_env(version)
-      try:
-        setup_unity_project(dir_helper, setup_options)
-      except (subprocess.SubprocessError, RuntimeError) as e:
-        failures.append(Failure(testapp=testapp, description=build_desc, error_message=str(e)))
-        logging.info(str(e))
-        continue  # If setup failed, don't try to build. Move to next testapp.
-      for p in platforms:
->>>>>>> 2aa1be99
         try:
           run_xcodebuild(xcode_path=xcode_project_path, 
             output_dir=os.path.join(output_dir, "ios_testapp", api_config.full_name), 
@@ -324,12 +309,8 @@
         except (subprocess.SubprocessError, RuntimeError) as e:
           failures.append(
               Failure(
-<<<<<<< HEAD
+                  testapp=testapp, 
                   description=xcode_project_path,
-=======
-                  testapp=testapp, 
-                  description=build_desc + " " + p,
->>>>>>> 2aa1be99
                   error_message=str(e)))
           logging.info(str(e))
       logging.info("END %s", xcode_project_path)
@@ -380,7 +361,7 @@
         try:
           setup_unity_project(dir_helper, setup_options)
         except (subprocess.SubprocessError, RuntimeError) as e:
-          failures.append(Failure(description=build_desc, error_message=str(e)))
+          failures.append(Failure(testapp=testapp, description=build_desc, error_message=str(e)))
           logging.info(str(e))
           continue  # If setup failed, don't try to build. Move to next testapp.
         for p in platforms:
@@ -706,12 +687,7 @@
         if os.path.isfile(path):
           shutil.move(path, os.path.join(artifact_path, platform ,testapp))
         else:
-<<<<<<< HEAD
-          _run(["cp", "-R", path, os.path.join(artifact_path, platform ,testapp, os.path.basename(path))])
-          dir_util.copy_tree(path, os.path.join(artifact_path, platform ,testapp, os.path.basename(path)), preserve_symlinks=1)
-=======
           shutil.move(path, os.path.join(artifact_path, platform ,testapp, os.path.basename(path)), copy_function = shutil.copytree)
->>>>>>> 2aa1be99
         break
 
 

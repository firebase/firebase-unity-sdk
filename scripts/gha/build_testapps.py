# Copyright 2021 Google LLC
#
# Licensed under the Apache License, Version 2.0 (the "License");
# you may not use this file except in compliance with the License.
# You may obtain a copy of the License at
#
#     http://www.apache.org/licenses/LICENSE-2.0
#
# Unless required by applicable law or agreed to in writing, software
# distributed under the License is distributed on an "AS IS" BASIS,
# WITHOUT WARRANTIES OR CONDITIONS OF ANY KIND, either express or implied.
# See the License for the specific language governing permissions and
# limitations under the License.

r"""Build automation tool for Firebase Unity testapps.

USAGE:

Android applications will be built as an .apk. iOS applications will be built
as an .app or .ipa artifact, placed into a folder called app_ios_build.
All build artifacts can be found in a folder that looks like
testapps<timestamp>/<unity_version>-NET<runtime>/<API>, in a directory
specified by a flag (home directory, by default).

Build these two testapps for the two given Unity versions:
$ build_testapps.py --t auth,storage --u 2017.4.37f1

Build auth for 2017.4, using the latest .NET runtime (4.6). Normally the
default runtime for that version of Unity will be used.
$ build_testapps.py --t auth --u 2017.4.37f1 --force_latest_runtime

Build all APIs for 2017.4.37f1.
$ build_testapps.py --u 2017.4.37f1

IN-EDITOR TESTING:

In addition to building, this tool can also be used for in-editor (playmode)
testing. This runs the testapps in playmode within the Editor itself, and
automatically validates the results, reporting testapps that failed.

To perform in-editor testing, specify the 'Playmode' platform:
$ build_testapps.py --t auth,storage --u 2017.4.37f1 --p Playmode

REQUIREMENTS:

(1) Unity must be installed locally. If using the Unity Hub, no extra
steps need to be taken. Otherwise, the default installation directory
needs to be modified to include the version. The following formats are
expected, without the <> brackets:

Mac: /Applications/Unity<VERSION>/Unity.app/Contents/MacOS/Unity
Linux: ~/Unity<VERSION>/Editor/Unity
Windows: C:\program files\unity<VERSION>\editor\unity.exe

Note that Unity<Version>, Unity_<Version>, and Unity-<Version> are
all acceptable.

<VERSION> is then passed to the --u flag to select this version of Unity,
as illustrated in the above command examples.

(2) Android specific: 
Set ANDROID_HOME, JAVA_HOME
Download install Android SDK tools. Unity 2017.4 tested with tools_r25.2.5.
Unity 2017, 2018 requires the 64-bit version JDK 8 (1.8).

iOS specific: 
Download XCode. Unity 2017.4 tested with XCode 10.

(3) You have plugins available and unzipped somewhere locally. By default
the script looks for them in ~/Downloads/client_unity_plugins, though this
path can be overridden with the --plugin_dir flag. Plugins are unity packages,
e.g. FirebaseAnalytics.unitypackage.

Alternatively, you can use the new style of packages with Unity's package
manager, by supplying the direction containing them to --use_local_packages.

For .unitypackages, the plugins should not be in the directory itself, but
a dotnet3 or dotnet4 subdirectory based on whether they are to be used in
projects configured for .NET 3.5 (legacy runtime) or .NET 4.6 (latest runtime).
For example:
~/Downloads/client_unity_plugins/dotnet3/FirebaseAuth.unitypackage
~/Downloads/client_unity_plugins/dotnet4/FirebaseAuth.unitypackage

If the same plugin is intended for both runtimes, then they can be
copied or symlinked.

(4) Install the Python dependencies in requirements.txt, which should be in
in the same directory as this script.

"""

import datetime
from distutils import dir_util
import glob
import os
import platform
import shutil
import subprocess
import time
import requests
import zipfile

from absl import app
from absl import flags
from absl import logging

import attr

from integration_testing import config_reader
from integration_testing import test_validation
from integration_testing import unity_commands
from integration_testing import unity_finder
from integration_testing import unity_version
from integration_testing import xcodebuild
from print_matrix_configuration import UNITY_SETTINGS

# Used in specifying whether xcodebuild should build for device or simulator
_DEVICE_REAL = "real"
_DEVICE_VIRTUAL = "virtual"

_IOS_SDK = {
  _DEVICE_REAL: "device",
  _DEVICE_VIRTUAL: "simulator"
}

_UNITY_PROJECT_NAME = "testapp"

_NET46 = "4.6"

# Possible values for the 'platform' flag. These correspond to Unity build
# targets. Exceptions are "Playmode", which will run tests within the editor,
# and "Desktop", which will get translated to the desktop build target
# corresponding to the operating system being used.
_ANDROID = "Android"
_PLAYMODE = "Playmode"
_IOS = "iOS"
_WINDOWS = "Windows"
_MACOS = "macOS"
_LINUX = "Linux"
_DESKTOP = "Desktop"

_BUILD_TARGET = {
  _ANDROID: "Android",
  _IOS: "iOS",
  _WINDOWS: "Win64",
  _MACOS: "OSXUniversal",
  _LINUX: "Linux64"
}

_SUPPORTED_PLATFORMS = (
    _ANDROID, _IOS, _PLAYMODE, _DESKTOP,
    _WINDOWS, _LINUX, _MACOS)

_SUPPORTED_XCODE_CONFIGURATIONS = (
    "ReleaseForRunning", "Release", "Debug", "ReleaseForProfiling")

FLAGS = flags.FLAGS

flags.DEFINE_list(
    "platforms", "Android,iOS",
    "Build targets. Note that 'Playmode' corresponds to performing an in-editor"
    " playmode test, not a build.",
    short_name="p")

flags.DEFINE_list(
    "testapps", "all",
    "Which testapps (Firebase APIs) to build. Should either match the"
    " short names (e.g. analytics,dynamic_links) in the config file"
    " or should be 'all' to build testapps for every API listed in the config.",
    short_name="t")

flags.DEFINE_list(
    "unity_versions", "2017.4.37f1",
    "Unity versions to build against. Must match the folder name in your"
    " applications directory or Unity Hub subdirectory.",
    short_name="u")

flags.DEFINE_string(
    "config_path", None, "Override the path to the config file used.")

flags.DEFINE_string(
    "root_dir", os.getcwd(),
    "Directory with which to join the relative paths in the config.")

flags.DEFINE_string(
    "plugin_dir", "~/Downloads/client_unity_plugins",
    "Directory of unzipped plugins (.unitypackage files).")

flags.DEFINE_string(
    "use_local_packages", None,
    "Path to a directory containing tarred unity packages. If supplied, will"
    " use the Unity package manager to install local packages (as .tgz"
    " archives) instead of importing .unitypackage plugins normally.")

flags.DEFINE_string(
    "output_directory", "~", "Build output will be placed in this directory.")

flags.DEFINE_string(
    "unity_folder_override", "",
    "Override the default behaviour of looking for Unity in the default"
    " installation directory. Will instead look in this provided folder.")

flags.DEFINE_list(
    "ios_sdk", _DEVICE_REAL,
    "Build for device or simulator (only affects iOS).")

flags.DEFINE_enum(
    "xcode_configuration", "ReleaseForRunning", _SUPPORTED_XCODE_CONFIGURATIONS,
    "xcode configuration that will be used by xcodebuild.")

flags.DEFINE_bool(
    "timestamp", True,
    "Add a timestamp to the outermost output directory for disambiguation."
    " Recommended when running locally, so each execution gets its own"
    " directory.")

flags.DEFINE_bool(
    "force_latest_runtime", False,
    "Force Unity to use the latest runtime. Only useful when using version"
    " where the latest runtime is not the default, i.e. versions before 2018.3"
    " although this may change in the future. Must use only compatible"
    " versions of Unity (2017+) if setting this flag to true. Otherwise,"
    " program will abort with an error.")

flags.DEFINE_bool(
    "use_unity_ios_symlinks", True,
    "Tell Unity to symlink iOS libraries into the xcode project"
    " instead of copying them (~700mb on at least some versions)."
    " Enabled by default to significantly reduce disk space utilization.")

flags.DEFINE_bool(
    "force_xcode_project", False,
    "Force the iOS resolver to use a .xcodeproj instead of .xcworkspace."
    " This is only intended to be used to ensure this resolution type works.")

flags.DEFINE_bool(
    "enable_firebase", True,
    "By default, a Firebase Unity package is always expected to be included in"
    " the Test Apps. By setting this flag to false, it will allow Test Apps to"
    " be built without any dependency on Firebase.")

flags.DEFINE_bool(
    "enable_edm4u", True,
    "By default, the External Dependency Manager for Unity (EDM4U) is enabled."
    " By setting this flag to false, it will prevent it from running.")

flags.DEFINE_string(
    "artifact_name", "local-build",
    "artifacts will be created and placed in output_directory."
    " testapps artifact is testapps-$artifact_name;"
    " build log artifact is build-results-$artifact_name.log.")   

flags.DEFINE_string(
    "xcode_path", "",
    "Build iOS teatspps with provided xcode_project."
    " This step can only be done on macOS machine.")  

flags.DEFINE_bool(
    "ci", False, "If running the script on CI")

flags.register_validator(
    "platforms", lambda x: set(x) <= set(_SUPPORTED_PLATFORMS))

flags.register_validator(
    "unity_versions",
    lambda x: all(unity_version.validate(version) for version in x),
    "Unity versions must be of form a.b or a.b.c, where a and b are digits, and"
    " c can be a combination of digits and letters.")


def main(argv):
  del argv  # Unused.

  root_dir = _fix_path(FLAGS.root_dir)
  plugins_dir = _fix_path(FLAGS.plugin_dir)
  root_output_dir = _fix_path(FLAGS.output_directory)
  unity_folder_override = _fix_path(FLAGS.unity_folder_override)
  use_local_packages = _fix_path(FLAGS.use_local_packages)

  # The config object contains all the configuration from the json file.
  config = config_reader.read_config(_fix_path(FLAGS.config_path))
  testapps = validate_testapps(FLAGS.testapps, config.apis)

  # Build iOS teatspps with provided xcode_project. This step can only be done on macOS machine.
  if FLAGS.xcode_path:
    output_dir = root_output_dir
    for testapp in testapps:
      api_config = config.get_api(testapp)
      xcode_project_path = os.path.join(FLAGS.xcode_path,testapp)
      ios_config = _IosConfig(
          bundle_id=api_config.bundle_id,
          ios_sdk=FLAGS.ios_sdk,
          configuration=FLAGS.xcode_configuration,
          scheme="Unity-iPhone",
          use_unity_symlinks=FLAGS.use_unity_ios_symlinks)
      logging.info("BEGIN %s", xcode_project_path)
      for device_type in ios_config.ios_sdk:
        run_xcodebuild(xcode_project_path, output_dir, "Unity-iPhone.xcodeproj", ios_config=ios_config, device_type = device_type)
      logging.info("END %s", xcode_project_path)
  else: 
    # Build teatspps from Unity project.
    # Dict of unity version -> full path to Unity binary.
    version_path_map = get_version_path_map(
        FLAGS.unity_versions, unity_folder_override)
    unity_versions = update_unity_versions(version_path_map)
    timestamp = get_timestamp() if FLAGS.timestamp else ""

    platforms = FLAGS.platforms

    output_root = os.path.join(root_output_dir, "testapps")
    failures = []
    for version in unity_versions:
      runtime = get_runtime(version, FLAGS.force_latest_runtime)
      output_dir = get_output_dir(output_root, str(version), runtime, timestamp)
      logging.info("Output directory: %s", output_dir)
      for testapp in testapps:
        api_config = config.get_api(testapp)
        setup_options = _SetupOptions(
            switch_to_latest=FLAGS.force_latest_runtime,
            testapp_file_filters=config.skipped_testapp_files,
            enable_firebase=FLAGS.enable_firebase,
            enable_edm4u=FLAGS.enable_edm4u)
        dir_helper = _DirectoryHelper.from_config(
            root_dir=root_dir,
            api_config=api_config,
            unity_path=version_path_map[version],
            output_dir=output_dir,
            builder_dir=os.path.join(root_dir, config.builder_directory),
            unity_plugins=_resolve_plugins(plugins_dir, api_config, runtime),
            upm_packages=_resolve_upm_packages(use_local_packages, api_config),
            xcode_name=get_xcode_name(version, FLAGS.force_xcode_project))
        ios_config = _IosConfig(
            bundle_id=api_config.bundle_id,
            ios_sdk=FLAGS.ios_sdk,
            configuration=FLAGS.xcode_configuration,
            scheme="Unity-iPhone",
            use_unity_symlinks=FLAGS.use_unity_ios_symlinks)
        build_desc = "{0}, .NET{1}, Unity{2}".format(
            testapp, runtime, str(version))
        logging.info("BEGIN %s", build_desc)

        if _ANDROID in platforms:
          patch_android_env(version)
        try:
          setup_unity_project(dir_helper, setup_options)
        except (subprocess.SubprocessError, RuntimeError) as e:
          failures.append(Failure(description=build_desc, error_message=str(e)))
          logging.info(str(e))
<<<<<<< HEAD
          continue  # If setup failed, don't try to build. Move to next testapp.
        for p in platforms:
          try:
            if p == _DESKTOP:  # e.g. 'Desktop' -> 'OSXUniversal'
              p = get_desktop_platform()
            if p == _PLAYMODE:
              perform_in_editor_tests(dir_helper)
            else:
              build_testapp(
                  dir_helper=dir_helper,
                  api_config=api_config,
                  ios_config=ios_config,
                  target=_BUILD_TARGET[p])
          except (subprocess.SubprocessError, RuntimeError) as e:
            failures.append(
                Failure(
                    description=build_desc + " " + p,
                    error_message=str(e)))
            logging.info(str(e))
            # If there is an error, print out the log file.
            log_file = dir_helper.make_log_path("build_" + _BUILD_TARGET[p])
            logging.info(log_file)
            with open(log_file, 'r') as f:
              logging.info(f.read())
        # Free up space by removing unneeded Unity directory.
        if FLAGS.ci:
          shutil.rmtree(dir_helper.unity_project_dir)
        else:
          shutil.rmtree(os.path.join(dir_helper.unity_project_dir, "Library"))
        logging.info("END %s", build_desc)
=======
          # If there is an error, print out the log file.
          log_file = dir_helper.make_log_path("build_" + _BUILD_TARGET[p])
          logging.info(log_file)
          with open(log_file, 'r') as f:
            logging.info(f.read())
      # Free up space by removing unneeded Unity directory.
      if FLAGS.ci:
        shutil.rmtree(dir_helper.unity_project_dir)
      logging.info("END %s", build_desc)
>>>>>>> 72f7c65e

  _collect_integration_tests(config, testapps, root_output_dir, output_dir, FLAGS.artifact_name)

  return _summarize_results(
      testapps=testapps,
      platforms=platforms,
      versions=unity_versions,
      failures=failures,
      output_dir=root_output_dir, 
      artifact_name=FLAGS.artifact_name)


def setup_unity_project(dir_helper, setup_options):
  """Creates a confgures a Unity project to build testapps.

  This will copy a Unity project from the source repo, and perform
  setup tasks such as enabling assemblies, installing plugins,
  and copying over the editor script responsible for performing
  automating builds.

  Args:
    dir_helper: _DirectoryHelper object for this testapp.
    setup_options: _SetupOptions object for this testapp.

  """
  logging.info("Setting up Unity project: %s", dir_helper.unity_project_dir)
  arg_builder = unity_commands.UnityArgBuilder(
      dir_helper.unity_path, dir_helper.unity_project_dir)

  # We create the Unity project upfront by copying over ProjectSettings, but
  # not Assets: Assets include scripts that depend on plugins that first have
  # to be imported and enabled. Otherwise, compiler errors block these steps.
  _create_unity_project(dir_helper)

  if setup_options.switch_to_latest:
    _switch_to_latest_runtime(dir_helper, arg_builder)

  if dir_helper.upm_packages:
    _import_upm_packages(dir_helper, arg_builder)
  else:
    _import_unity_plugins(dir_helper, arg_builder)

  if setup_options.enable_firebase:
    _enable_firebase_assemblies(dir_helper, arg_builder)
  # if setup_options.enable_edm4u:
  #   _edm4u_update(dir_helper, arg_builder)

  _copy_unity_assets(dir_helper, setup_options.testapp_file_filters)
  _add_menu_scene(dir_helper)
  _add_automated_test_runner(dir_helper)
  # This is the editor script that performs builds.
  app_builder = dir_helper.copy_editor_script("AppBuilderHelper.cs")
  if not setup_options.enable_firebase:
    remove_define_from_file(app_builder, "FIREBASE_IS_ENABLED")
  if not setup_options.enable_edm4u:
    remove_define_from_file(app_builder, "EDM4U_IS_ENABLED")
  logging.info("Finished setting up Unity project.")


def build_testapp(dir_helper, api_config, ios_config, target):
  """Builds a testapp with Unity.

  Assumes that a Unity project already exists in the path specified by
  the directory helper, and is configured with the appropriate testapp
  files, plugin, and the testapp builder itself.

  For iOS, this will generate an xcode project. For other platforms, this will
  generate the final binary (apk or standalone binary).

  Args:
    dir_helper: _DirectoryHelper object for this testapp.
    api_config: _APIConfig object for this testapp.
    ios_config: _IosConfig object for this testapp.
    target: Unity build target. Must be recognized by the built-in Unity
        -buildTarget flag.

  """
  logging.info("Building target %s...", target)
  arg_builder = unity_commands.UnityArgBuilder(
      dir_helper.unity_path, dir_helper.unity_project_dir)
  arg_builder.set_log_file(dir_helper.make_log_path("build_" + target))

  # Flags for the C# build script.
  build_flags = [
      "-AppBuilderHelper.outputDir", dir_helper.output_dir,
      "-buildTarget", target
  ]
  if target == _IOS:
    for device_type in ios_config.ios_sdk:
      build_flags += ["-AppBuilderHelper.targetIosSdk", _IOS_SDK[device_type]]
      if not ios_config.use_unity_symlinks:
        build_flags.append("-AppBuilderHelper.noSymlinkLibraries")
      if dir_helper.xcode_name.endswith(".xcodeproj"):
        build_flags.append("-AppBuilderHelper.forceXcodeProject")
      # This script will automatically configure the generated xcode project
      dir_helper.copy_editor_script("XcodeCapabilities.cs")
      # Some testapps have xcode entitlements
      if api_config.entitlements:
        shutil.copy(
            os.path.join(dir_helper.root_dir, api_config.entitlements),
            os.path.join(dir_helper.unity_project_editor_dir, "dev.entitlements"))
      try:
        # This is a patch. Unity 2018 retrun non 0 value, but it build successfully
        _run(arg_builder.get_args_to_open_project(build_flags))
        logging.info("Finished building target %s xcode project", target)
      except(subprocess.SubprocessError, RuntimeError) as e:
        logging.info(str(e))
      finally:
        if not FLAGS.ci:
          run_xcodebuild(dir_helper.output_dir, dir_helper.output_dir, dir_helper.xcode_name, ios_config=ios_config, device_type = device_type)
  else:
    if api_config.minify:
      build_flags += ["-AppBuilderHelper.minify", api_config.minify]
    _run(arg_builder.get_args_to_open_project(build_flags))
    logging.info("Finished building target %s", target)


def patch_android_env(unity_version):
  major_version = int(unity_version.split(".")[0])
  # Set ndk env
  if UNITY_SETTINGS[str(major_version)][get_desktop_platform()]["ndk"]:
    url = UNITY_SETTINGS[str(major_version)][get_desktop_platform()]["ndk"]
    logging.info("install ndk: %s", url)
    ndk_zip_path = "ndk_zip"
    ndk_path = "ndk"
    r = requests.get(url, stream=True)
    with open(ndk_zip_path, 'wb') as fd:
      for chunk in r.iter_content(chunk_size=128):
        fd.write(chunk)
    with zipfile.ZipFile(ndk_zip_path, 'r') as zip_ref:
        zip_ref.extractall(ndk_path)
    os.environ["ANDROID_NDK_HOME"] = os.path.abspath(os.path.join(ndk_path, "android-ndk-r19"))
    logging.info("set ANDROID_NDK_HOME: %s", os.environ["ANDROID_NDK_HOME"])
  if major_version >= 2020:
    try:
      # This is a bug from Unity: 
      # https://issuetracker.unity3d.com/issues/android-android-build-fails-when-targeting-sdk-31-and-using-build-tools-31-dot-0-0
      _run([os.environ["ANDROID_HOME"]+"/tools/bin/sdkmanager", "--uninstall", "build-tools;31.0.0"], check=False)
      logging.info("Uninstall Android build tool 31.0.0")
    except Exception as e:
      logging.info(str(e))
    
  os.environ["UNITY_ANDROID_SDK"]=os.environ["ANDROID_HOME"]
  os.environ["UNITY_ANDROID_NDK"]=os.environ["ANDROID_NDK_HOME"]
  os.environ["UNITY_ANDROID_JDK"]=os.environ["JAVA_HOME"]


def perform_in_editor_tests(dir_helper, retry_on_license_check=True):
  """Executes the testapp within the Unity Editor's play mode.

  Unity has a feature to run a project within the editor itself,
  without the user first building it into an application. This method
  will uses this feature to run the testapp within the editor.

  InEditorRunner.cs will be copied into the project. This script will
  open a specific scene, and then enter playmode.

  Args:
    dir_helper: _DirectoryHelper object for this testapp.
    retry_on_license_check (bool): If a successful license check is detected in
        the logs, restart the tests. This is because a license check will cause
        a reload of assemblies, which can mess with the tests. The second run
        will not retry if this happens again (which doesn't normally happen).

  Raises:
    RuntimeError: This error will be thrown if any of the following conditions
        are violated: (1) the tests ran to completion, logging a results
        summary; (2) the number of passing test cases is at least 1;
        (3) the number of failing test cases is 0.

  """
  logging.info("Running playmode (in-editor) tests...")
  # We override the default args, so they don't include "-quit". This
  # is needed to keep Unity open while the playmode tests run.
  arg_builder = unity_commands.UnityArgBuilder(
      dir_helper.unity_path,
      dir_helper.unity_project_dir,
      shared_args=["-batchmode", "-nographics", "-accept-apiupdate"])
  log = dir_helper.make_log_path("editor_tests")
  arg_builder.set_log_file(log)
  run_args = arg_builder.get_args_for_method("InEditorRunner.EditorRun")
  dir_helper.copy_editor_script("InEditorRunner.cs")
  logging.info("Running in subprocess: %s", " ".join(run_args))
  open_process = subprocess.Popen(args=run_args)
  test_finished = False
  time_until_timeout = 120
  while not test_finished and time_until_timeout > 0:
    time.sleep(5)
    time_until_timeout -= 5
    if os.path.exists(log):
      with open(log) as f:
        text = f.read()
      test_finished = "All tests finished" in text
      if retry_on_license_check and "License updated successfully" in text:
        logging.info("License check caused assembly reload. Retrying tests.")
        open_process.kill()
        perform_in_editor_tests(dir_helper, retry_on_license_check=False)
        return
  open_process.kill()
  logging.info("Finished running playmode tests")

  results = test_validation.validate_results_unity(text)
  if results.complete:
    if results.passes and not results.fails:  # Success
      logging.info(results.summary)
    else:  # Failed
      raise RuntimeError(results.summary)
  else:  # Generally caused by timeout or crash
    raise RuntimeError(
        "Tests did not finish running. Log tail:\n" + results.summary)


def run_xcodebuild(xcode_path, output_dir, xcode_name, ios_config, device_type):
  """Uses xcode project generated by Unity to build an iOS binary."""
  build_output_dir = os.path.join(output_dir, "ios_output_"+_IOS_SDK[device_type])
  _run(
      xcodebuild.get_args_for_build(
          path=os.path.join(xcode_path, "testapp_xcode_"+_IOS_SDK[device_type], xcode_name),
          scheme=ios_config.scheme,
          output_dir=build_output_dir,
          ios_sdk=_IOS_SDK[device_type],
          configuration=ios_config.configuration))
  if device_type == _DEVICE_REAL:
    xcodebuild.generate_unsigned_ipa(
        output_dir=build_output_dir,
        configuration=ios_config.configuration)


def _collect_integration_tests(config, testapps, root_output_dir, output_dir, artifact_name):
  """Collect testapps to dir /${output_dir}/testapps-${artifact_name}/${platform}/${api}.
  In CI, testapps will be upload as Artifacts.
  """
  testapps_artifact_dir = "testapps-" + artifact_name
  android_testapp_extension = ".apk"
  ios_testapp_dir = "ios_output_" + _IOS_SDK[_DEVICE_REAL]
  ios_simualtor_testapp_dir = "ios_output_" + _IOS_SDK[_DEVICE_VIRTUAL]
  ios_testapp_extension = ".ipa"
  ios_simualtor_testapp_extension = ".app"
  ios_xcode_dir = "testapp_xcode_" + _IOS_SDK[_DEVICE_REAL]
  ios_simualtor_xcode_dir = "testapp_xcode_" + _IOS_SDK[_DEVICE_VIRTUAL]
  windows_testapp_dir = "WindowsTestapp" 
  macos_testapp_dir = "MacOSTestapp"
  linux_testapp_dir = "LinuxTestapp"

  android_testapp_paths = []
  ios_testapp_paths = []
  ios_xcode_paths = []
  windows_testapp_paths = []
  macos_testapp_paths = []
  linux_testapp_paths = []
  for file_dir, directories, file_names in os.walk(output_dir):
    for directory in directories:
      if directory.endswith(windows_testapp_dir):
        windows_testapp_paths.append(os.path.join(file_dir, directory))
      elif directory.endswith(macos_testapp_dir):
        macos_testapp_paths.append(os.path.join(file_dir, directory))
      elif directory.endswith(linux_testapp_dir):
        linux_testapp_paths.append(os.path.join(file_dir, directory))
      elif ios_simualtor_testapp_dir in file_dir and directory.endswith(ios_simualtor_testapp_extension):
        ios_testapp_paths.append(os.path.join(file_dir, directory))
      elif directory.endswith(ios_xcode_dir) or directory.endswith(ios_simualtor_xcode_dir):
        ios_xcode_paths.append(os.path.join(file_dir, directory))
    for file_name in file_names:
      if file_name.endswith(android_testapp_extension):
        android_testapp_paths.append(os.path.join(file_dir, file_name))
      elif ios_testapp_dir in file_dir and file_name.endswith(ios_testapp_extension):
        ios_testapp_paths.append(os.path.join(file_dir, file_name))

  artifact_path = os.path.join(root_output_dir, testapps_artifact_dir)
  logging.info("Collecting artifacts to: %s", artifact_path)
  try:
    shutil.rmtree(artifact_path)
  except OSError as e:
    logging.warning("Failed to remove directory:\n%s", e.strerror)

  _collect_integration_tests_platform(config, testapps, artifact_path, android_testapp_paths, _ANDROID)
  _collect_integration_tests_platform(config, testapps, artifact_path, ios_testapp_paths, _IOS)
  _collect_integration_tests_platform(config, testapps, artifact_path, ios_xcode_paths, "xcode")
  _collect_integration_tests_platform(config, testapps, artifact_path, windows_testapp_paths, _WINDOWS)
  _collect_integration_tests_platform(config, testapps, artifact_path, macos_testapp_paths, _MACOS)
  _collect_integration_tests_platform(config, testapps, artifact_path, linux_testapp_paths, _LINUX)


def _collect_integration_tests_platform(config, testapps, artifact_path, testapp_paths, platform):
  logging.info("Collecting %s artifacts from: %s", platform, testapp_paths)
  if not testapp_paths:
    return

  for testapp in testapps:
    os.makedirs(os.path.join(artifact_path, platform ,testapp))
  for path in testapp_paths:
    for testapp in testapps:
      if config.get_api(testapp).full_name in path:
        if os.path.isfile(path):
          shutil.copy(path, os.path.join(artifact_path, platform ,testapp))
        else:
          dir_util.copy_tree(path, os.path.join(artifact_path, platform ,testapp, os.path.basename(path)), preserve_symlinks=1)
        break


def _summarize_results(testapps, platforms, versions, failures, output_dir, artifact_name):
  """Logs a readable summary of the results of the build."""
  file_name = "build-results-" + artifact_name + ".log"
  summary = []
  summary.append("BUILD SUMMARY:")
  summary.append("TRIED TO BUILD: " + ",".join(testapps))
  summary.append("ON PLATFORMS: " + ",".join(platforms))
  summary.append("FOR VERSIONS: " + ",".join(versions))

  if not failures:
    summary.append("ALL BUILDS SUCCEEDED")
  else:
    summary.append("SOME FAILURES OCCURRED:")
    for i, failure in enumerate(failures, start=1):
      summary.append("%d: %s" % (i, failure.describe()))
  summary = "\n".join(summary)

  logging.info(summary)
  test_validation.write_summary(output_dir, summary, file_name)
  return 1 if failures else 0


def _switch_to_latest_runtime(dir_helper, arg_builder):
  """Switches .NET runtime used by project to latest."""
  dir_helper.copy_editor_script("RuntimeSwitcher.cs")
  arg_builder.set_log_file(dir_helper.make_log_path("switch_runtime"))
  _run(arg_builder.get_args_for_method("RuntimeSwitcher.SwitchToLatest"))


def _create_unity_project(dir_helper):
  """Creates the Unity project, using project settings from repo."""
  # Copy project settings from source, creating the Unity project.
  # We can't copy the source code yet, because it depends on dependencies
  # that have not yet been imported (in the Unity plugins).
  os.makedirs(dir_helper.unity_project_editor_dir)

  src = dir_helper.testapp_settings_dir
  dest = dir_helper.unity_project_settings_dir
  logging.info("Copying Unity project settings from %s to %s", src, dest)
  dir_util.copy_tree(src, dest)


# .unitypackages are the older style of packages in Unity,
# which work by importing files directly into the project.
def _import_unity_plugins(dir_helper, arg_builder):
  """Imports .unitypackage plugins into the Unity project."""
  logging.info("Importing Unity plugins (.unitypackages)...")
  for plugin_path in dir_helper.plugin_paths:
    name = os.path.splitext(os.path.basename(plugin_path))[0]
    arg_builder.set_log_file(dir_helper.make_log_path("import_" + name))
    _run(arg_builder.get_args_for_import(plugin_path))


# Unity Package Manager is Unity's newer style of packaging.
def _import_upm_packages(dir_helper, arg_builder):
  """Imports tarball packages with Unity Package Manager (UPM)."""
  dir_helper.copy_editor_script("PackageImporter.cs")
  # Note: order matters. The packages need to be installed in the same order
  # they appear in the config.
  logging.info("Importing Unity packages with UPM...")
  for package in dir_helper.upm_packages:
    name = os.path.basename(package).replace(".", "_")
    arg_builder.set_log_file(dir_helper.make_log_path("install_" + name))
    _run(
        arg_builder.get_args_for_method(
            method="PackageImporter.Import",
            method_args=["-PackageImporter.package", package]))


# In an automated context with batchmode, it was found that these
# specific assemblies were not being activated, and thus not
# available to code requiring them. Does not occur manually.
def _enable_firebase_assemblies(dir_helper, arg_builder):
  """Enables assemblies needed by Firebase."""
  dir_helper.copy_editor_script("PluginToggler.cs")
  arg_builder.set_log_file(dir_helper.make_log_path("enable_editor_plugins"))
  logging.info("Enabling Firebase assemblies...")
  _run(
      arg_builder.get_args_for_method(
          method="PluginToggler.Enable",
          method_args=[
              "-PluginToggler.plugins",
              "Firebase.Editor.dll,Google.VersionHandlerImpl"]))


def _edm4u_update(dir_helper, arg_builder):
  """Tells EDM4U (External Dependency Manager For Unity) to update."""
  arg_builder.set_log_file(dir_helper.make_log_path("versionhandler_update"))
  logging.info("Running VersionHandler.UpdateNow...")
  _run(arg_builder.get_args_for_method("Google.VersionHandler.UpdateNow"))


def _copy_unity_assets(dir_helper, files_to_ignore):
  """Copies Unity project assets from source into the project."""
  src = dir_helper.testapp_assets_dir
  dest = dir_helper.unity_project_assets_dir
  logging.info("Copying Unity project assets from %s to %s", src, dest)
  copied_files = dir_util.copy_tree(src, dest)
  for copied_file in copied_files:
    if any(name in copied_file for name in files_to_ignore):
      logging.info("Removing %s", copied_file)
      os.remove(copied_file)


# The menu scene will timeout to the automated version of the app,
# while leaving an option in manual testing to select the manual version.
def _add_menu_scene(dir_helper):
  """Copies a scene to switch between manual/automated versions of the app."""
  logging.info("Adding menu scene to switch between manual/automated scenes...")
  dir_util.copy_tree(
      os.path.join(dir_helper.builder_dir, "MenuScene"),
      dir_helper.unity_project_assets_dir)


def _add_automated_test_runner(dir_helper):
  """Copies automated_testapp."""
  logging.info("Adding automated_testapp to sample...")
  shutil.copy(
      os.path.join(dir_helper.builder_dir, "automated_testapp", "AutomatedTestRunner.cs"),
      os.path.join(dir_helper.unity_project_sample_dir, "AutomatedTestRunner.cs"))
  dir_util.copy_tree(
    os.path.join(dir_helper.builder_dir, "automated_testapp", "ftl_testapp_files"), 
    os.path.join(dir_helper.unity_project_sample_code_dir, "FirebaseTestLab"))


def remove_define_from_file(path, define):
  """Removes define directive from file at path."""
  logging.info("Removing define directive %s from %s", define, path)
  _replace_in_file(path, "#define " + define + "\n", "")


def _replace_in_file(path, substring, replacement):
  """Replaces instances of substring with replacement for file at path."""
  with open(path, "r", encoding="utf-8") as f:
    text = f.read()
  text = text.replace(substring, replacement)
  with open(path, "w", encoding="utf-8") as f:
    f.write(text)


def _resolve_plugins(plugins_dir, api_config, runtime):
  """Finds paths to .unitypackages based on .NET runtime."""
  # Unity SDK contains subdirectories 'dotnet3' and 'dotnet4'
  # for Unity projects targeting .NET 3.5 or 4.6
  plugin_paths = []
  for plugin in api_config.plugins:
    runtime_subdir = "dotnet4" if runtime == _NET46 else "dotnet3"
    plugin_paths.append(os.path.join(plugins_dir, runtime_subdir, plugin))
  return plugin_paths


def _resolve_upm_packages(packages_dir, api_config):
  """Finds paths to upm packages, resolving globs."""
  if not packages_dir:
    return []
  package_globs = api_config.upm_packages
  if not package_globs:
    raise RuntimeError(
        "Specified use_local_packages flag, but no packages specified in"
        " main config for testapp %s." % api_config.name)
  resolved_paths = []
  for package in package_globs:
    # Use glob to resolve the version wildcard in the packages.
    full_glob = os.path.join(packages_dir, package)
    glob_matches = glob.glob(full_glob)
    if not glob_matches:
      raise RuntimeError("No match for package glob %s" % full_glob)
    # Multiple matches means we probably have multiple different versions
    # present, so it's unsafe to pick an arbirtary one.
    if len(glob_matches) > 1:
      raise RuntimeError("Multiple matches for package glob %s" % full_glob)
    resolved_paths.append(glob_matches[0])
  return resolved_paths


def get_output_dir(base_dir, unity_version_string, runtime, timestamp):
  """Assembles the output directory for this build configuration."""
  config = "Unity" + unity_version_string + "-NET" + runtime
  # Note: empty timestamp is okay.
  return os.path.join(base_dir + timestamp, config)


def get_timestamp():
  """Gets the current time as a path-friendly string.

  Returns:
      A string representing the current time, consisting only of
      letters, numbers, underscores, and dashes, making it safe to
      use in a path.

  """
  return datetime.datetime.now().strftime("%Y_%m_%d-%H_%M_%S")


def validate_testapps(apis, api_configs):
  """Ensures the chosen apis are valid, based on the config."""
  if "all" in apis:
    return [key for key in api_configs]

  for api in apis:
    if api not in api_configs:
      raise RuntimeError("Testapp given as flag not found in config: %s" % api)
  return apis


def get_desktop_platform():
  """This will get the Unity build target corresponding to the running OS."""
  # The motivation for this was to allow a CI job to specify "--p Desktop"
  # for all three operating systems, and build the correct target for each.
  operating_system = platform.system()
  if operating_system == "Windows":
    return _WINDOWS
  elif operating_system == "Linux":
    return _LINUX
  elif operating_system == "Darwin":
    return _MACOS
  else:
    raise RuntimeError("Unexpected OS: %s" % operating_system)


def get_runtime(version, force_latest_runtime):
  """Determines the runtime for this Unity version.

  Will return the default runtime for this version, unless the latest runtime
  is forced. Will always return a valid runtime for this version.

  Args:
    version: The version of Unity being used. Determines the default runtime,
        and compatibility with the latest runtime if forced. Versions prior
        to 2017 are incompatible with the latest runtime.
    force_latest_runtime: Forces the latest .NET runtime to be used.

  Returns:
    The runtime to use with this version of Unity, as a string.

  Raises:
    ValueError: If forcing latest runtime with an incompatible version.

  """
  version = unity_version.UnityVersion(version)
  runtime = _NET46 if force_latest_runtime else version.default_runtime
  if not version.supports_runtime(runtime):
    raise ValueError(
        "Version %s does not support runtime %s" % (version, runtime))
  return runtime


def get_xcode_name(version, force_xcode_project):
  """Determines the name of the xcode project/workspace.

  The main thing to determine is the extension, which will be either
  .xcworkspace or .xcodeproj depending on whether we're using a project
  or a workspace. The workspace is generally preferred, so xcodeproj will only
  be used if the version of Unity doesn't support it (before 5.6) or if we're
  forcing it.

  Args:
    version: The version of Unity being used. Versions prior to 5.6 do not
        produce workspaces, so an xcodeproj is used.
    force_xcode_project: If this flag is set, an xcodeproj will be used even
        if the version of Unity supports it.

  Returns:
    The name (not path), with extension, of the xcode project or
    workspace used for this build.

  """
  version = unity_version.UnityVersion(version)
  if version.generates_workspace and not force_xcode_project:
    return "Unity-iPhone.xcworkspace"
  else:
    return "Unity-iPhone.xcodeproj"


def get_version_path_map(versions, unity_folder_override):
  """Constructs a map of version: path_to_corresponding_executable."""
  return dict([(version, unity_finder.get_path(version, unity_folder_override))
               for version in versions])


def update_unity_versions(version_path_map, log=logging.error):
  """Returns versions with valid paths. Raises RuntimeError if all invalid."""
  valid_versions = [version for version in version_path_map
                    if version_path_map[version]]
  for version in set(version_path_map.keys()) - set(valid_versions):
    log("Unity installation not found for version %s" % version)
  if not valid_versions:
    raise RuntimeError("None of the specified versions of Unity were found.")
  return valid_versions


def _fix_path(path):
  """Expands ~, normalizes slashes, and converts relative paths to absolute."""
  if not path:
    return path
  return os.path.abspath(os.path.expanduser(path))


def _run(args, timeout=3000, capture_output=False, text=None, check=True):
  """Executes a command in a subprocess."""
  logging.info("Running in subprocess: %s", " ".join(args))
  return subprocess.run(
      args=args,
      timeout=timeout,
      capture_output=capture_output,
      text=text,
      check=check)


@attr.s(frozen=True, eq=False)
class Failure(object):
  """Holds context for the failure of a testapp to build/run."""
  description = attr.ib()
  error_message = attr.ib()

  def describe(self):
    return "%s: %s" % (self.description, self.error_message)


@attr.s(frozen=True, eq=False)
class _SetupOptions(object):
  """Options related to the setup of the Unity project."""
  switch_to_latest = attr.ib()  # Switch to .NET 4.6, instead of legacy .NET 3.5
  testapp_file_filters = attr.ib()  # Matching testapp files will not be copied
  enable_firebase = attr.ib()
  enable_edm4u = attr.ib()


@attr.s(frozen=True, eq=False)
class _IosConfig(object):
  """Plain data container for iOS-specific configuration."""
  ios_sdk = attr.ib()
  bundle_id = attr.ib()
  use_unity_symlinks = attr.ib()  # Unity will symlink libraries into xc project
  configuration = attr.ib()
  scheme = attr.ib()


# This class is intended mainly to cut down on boilerplate involving paths,
# particularly those that are used in multiple places.
@attr.s(frozen=True, eq=False)
class _DirectoryHelper(object):
  """Contains various paths for a single testapp."""

  # Local paths to resources on the runner's machine
  unity_path = attr.ib()  # Path to Unity executable
  plugin_paths = attr.ib()  # List of .unitypackages (full paths)
  upm_packages = attr.ib()  # (Optional) Unity packages for UPM (full paths)

  # Paths to resources in a repo (git or google3)
  root_dir = attr.ib()  # Root directory of the git or google3 repo
  builder_dir = attr.ib()  # Path to the directory containing editor scripts
  testapp_dir = attr.ib()  # Path to the testapp's root directory
  testapp_assets_dir = attr.ib()  # Testapp Unity assets dir
  testapp_settings_dir = attr.ib()  # Testapp Unity settings dir

  # Output paths on the runner's machine generated by this tool
  output_dir = attr.ib()
  xcode_name = attr.ib()  # Path to the xcode project generated by Unity
  unity_project_dir = attr.ib()  # Outer Unity project directory
  unity_project_assets_dir = attr.ib()  # Unity assets subdirectory
  unity_project_editor_dir = attr.ib()  # Path to an Assets/Editor subdirectory
  unity_project_settings_dir = attr.ib()  # Unity settings subdirectory
  unity_project_sample_dir = attr.ib()  # Unity sample subdirectory
  unity_project_sample_code_dir = attr.ib()  # Unity sample subdirectory

  @classmethod
  def from_config(
      cls, root_dir, api_config, unity_path, output_dir, builder_dir,
      unity_plugins, upm_packages, xcode_name):
    """Create a directory helper for a particular configuration.

    One of unity_plugins or upm_packages should be specified.
    If both are specified, upm_packages will be used.

    Args:
      root_dir: Full path to the root of the repo.
      api_config: APIConfig for this API.
      unity_path: Path to the Unity executable.
      output_dir: All build artifacts and intermediate files will be
          placed/built in this directory.
      builder_dir: Absolute path to directory containing editor scripts.
      unity_plugins: Sequence of paths to .unitypackages.
      upm_packages: Sequence of paths to UPM package tars.
      xcode_name: xcode_name: Name of the xcode project or workspace. Should end
          with either .xcproj or .xcworkspace.

    Returns:
      Fully configured directory helper.

    """
    testapp_dir = os.path.join(root_dir, api_config.testapp_path)

    output_dir = os.path.join(output_dir, api_config.full_name)
    unity_dir = os.path.join(output_dir, _UNITY_PROJECT_NAME)

    return cls(
        root_dir=root_dir,
        unity_path=unity_path,
        plugin_paths=unity_plugins,
        upm_packages=upm_packages,

        builder_dir=builder_dir,
        testapp_dir=testapp_dir,
        testapp_assets_dir=os.path.join(testapp_dir, "Assets"),
        testapp_settings_dir=os.path.join(testapp_dir, "ProjectSettings"),

        output_dir=output_dir,
        xcode_name=xcode_name,
        unity_project_dir=unity_dir,
        unity_project_assets_dir=os.path.join(unity_dir, "Assets"),
        unity_project_editor_dir=os.path.join(unity_dir, "Assets", "Editor"),
        unity_project_sample_dir=os.path.join(unity_dir,  "Assets", "Firebase", "Sample"),
        unity_project_sample_code_dir=os.path.join(unity_dir,  "Assets", "Firebase", "Sample", api_config.captial_name),
        unity_project_settings_dir=os.path.join(unity_dir, "ProjectSettings"))

  # This cuts down a fair bit of boilerplate, since we copy several C#
  # editor scripts. We could merge these C# scripts together, but many of
  # the scripts have specific requirements (e.g. Unity version, or presence
  # of specific libraries).
  def copy_editor_script(self, name):
    """Copies a C# editor script to the Unity project.

    This will copy a file of the given name from the builder_directory
    defined in the configuration file, into an appropriate subdirectory
    of the Unity project for editor scripts. Editor scripts in Unity
    must be in an 'Editor' subdirectory somewhere within Assets.

    Args:
      name (str): File name, e.g. "InEditorRunner.cs".

    Returns:
      (str) Absolute path to the copied script.
    """
    shutil.copy(
        os.path.join(self.builder_dir, name), self.unity_project_editor_dir)
    return os.path.join(self.unity_project_editor_dir, name)

  # Cuts down on boilerplate, and acts as a source
  # of truth for the location of generated logs in a given project.
  def make_log_path(self, name):
    """Generates a path for a log with this extensionless name.

    Args:
      name (str): File name for the log, e.g. "build_android".

    Returns:
      (str) Absolute path.

    """
    return os.path.join(self.output_dir, name + ".log")


if __name__ == "__main__":
  app.run(main)<|MERGE_RESOLUTION|>--- conflicted
+++ resolved
@@ -346,7 +346,6 @@
         except (subprocess.SubprocessError, RuntimeError) as e:
           failures.append(Failure(description=build_desc, error_message=str(e)))
           logging.info(str(e))
-<<<<<<< HEAD
           continue  # If setup failed, don't try to build. Move to next testapp.
         for p in platforms:
           try:
@@ -374,20 +373,7 @@
         # Free up space by removing unneeded Unity directory.
         if FLAGS.ci:
           shutil.rmtree(dir_helper.unity_project_dir)
-        else:
-          shutil.rmtree(os.path.join(dir_helper.unity_project_dir, "Library"))
         logging.info("END %s", build_desc)
-=======
-          # If there is an error, print out the log file.
-          log_file = dir_helper.make_log_path("build_" + _BUILD_TARGET[p])
-          logging.info(log_file)
-          with open(log_file, 'r') as f:
-            logging.info(f.read())
-      # Free up space by removing unneeded Unity directory.
-      if FLAGS.ci:
-        shutil.rmtree(dir_helper.unity_project_dir)
-      logging.info("END %s", build_desc)
->>>>>>> 72f7c65e
 
   _collect_integration_tests(config, testapps, root_output_dir, output_dir, FLAGS.artifact_name)
 

// Copyright 2019 Google LLC
//
// Licensed under the Apache License, Version 2.0 (the "License");
// you may not use this file except in compliance with the License.
// You may obtain a copy of the License at
//
//     https://www.apache.org/licenses/LICENSE-2.0
//
// Unless required by applicable law or agreed to in writing, software
// distributed under the License is distributed on an "AS IS" BASIS,
// WITHOUT WARRANTIES OR CONDITIONS OF ANY KIND, either express or implied.
// See the License for the specific language governing permissions and
// limitations under the License.

namespace Firebase.Sample.Firestore {
  using Firebase;
  using Firebase.Extensions;
  using Firebase.Firestore;
  using System;
  using System.Collections;
  using System.Collections.Generic;
  using System.IO;
  using System.Linq;
  using System.Threading;
  using System.Threading.Tasks;
  using System.Text;
  using UnityEngine;

  // Handler for UI buttons on the scene.  Also performs some
  // necessary setup (initializing the firebase app, etc) on
  // startup.
  public class UIHandler : MonoBehaviour {
    private const int kMaxLogSize = 16382;

    private const string DefaultDatabase = "(default)";

    public GUISkin fb_GUISkin;
    private Vector2 controlsScrollViewVector = Vector2.zero;
    private string logText = "";
    private Vector2 scrollViewVector = Vector2.zero;
    protected bool UIEnabled = false;
    private GUIStyle disabledButtonStyle;

    // Path to the collection to query on.
    protected string collectionPath = "col1";
    // DocumentID within the collection. Set to empty to use an autoid (which
    // obviously only works for writing new documents.)
    protected string documentId = "";
    protected string fieldContents;
    private DependencyStatus dependencyStatus = DependencyStatus.UnavailableOther;
    protected bool isFirebaseInitialized = false;

    // Currently enabled logging verbosity.
    protected Firebase.LogLevel logLevel = Firebase.LogLevel.Info;
    // Whether an operation is in progress.
    protected bool operationInProgress;
    // Cancellation token source for the current operation.
    protected CancellationTokenSource cancellationTokenSource = new CancellationTokenSource();

    // Previously completed task.
    protected Task previousTask;

    private enum Backend {
      Production = 0,
      Emulator = 1
      // Nightly and stage can be added later.
    }

    private Backend TargetBackend = GetTargetBackend();
    // For local testing purpose, manually modify the port number if Firestore
    // emulator is running at a different port.
    private string EmulatorPort = "8080";

    private static Backend GetTargetBackend() {
      // Set Firestore emulator as default backend.
      Backend targetBackend = Backend.Emulator;

      // Use production backend if not running on Unity editor or standalone platform (Mac OS X,
      // Windows or Linux).
      #if !UNITY_EDITOR && !UNITY_STANDALONE
        Debug.Log("a");
        targetBackend = Backend.Production;
      // Set custom script `RUN_AGAINST_PRODUCTION` to run tests against the productions. Refer to
      // unity documents for guidance:https://docs.unity3d.com/Manual/CustomScriptingSymbols.html
      #elif RUN_AGAINST_PRODUCTION
        Debug.Log("b");
        targetBackend = Backend.Production;
      #endif 

      return targetBackend;
    }
    
    /**
     * Compares two objects for deep equality.
     */
    private bool ObjectDeepEquals(object left, object right) {
      if (left == right) {
        return true;
      } else if (left == null) {
        return right == null;
      } else if (left is IEnumerable && right is IEnumerable) {
        if (left is IDictionary && right is IDictionary) {
          return DictionaryDeepEquals(left as IDictionary, right as IDictionary);
        }
        return EnumerableDeepEquals(left as IEnumerable, right as IEnumerable);
      } else if (!left.GetType().Equals(right.GetType())) {
        return false;
      } else {
        return left.Equals(right);
      }
    }

    /**
     * Compares two IEnumerable for deep equality.
     */
    private bool EnumerableDeepEquals(IEnumerable left, IEnumerable right) {
      var leftEnumerator = left.GetEnumerator();
      var rightEnumerator = right.GetEnumerator();
      var leftNext = leftEnumerator.MoveNext();
      var rightNext = rightEnumerator.MoveNext();
      while (leftNext && rightNext) {
        if (!ObjectDeepEquals(leftEnumerator.Current, rightEnumerator.Current)) {
          return false;
        }
        leftNext = leftEnumerator.MoveNext();
        rightNext = rightEnumerator.MoveNext();
      }

      return leftNext == rightNext;
    }

    /**
     * Compares two dictionaries for deep equality.
     */
    private bool DictionaryDeepEquals(IDictionary left, IDictionary right) {
      if (left.Count != right.Count) return false;

      foreach (object key in left.Keys) {
        if (!right.Contains(key)) return false;

        if (!ObjectDeepEquals(left[key], right[key])) {
          return false;
        }
      }

      return true;
    }

    // When the app starts, check to make sure that we have
    // the required dependencies to use Firebase, and if not,
    // add them if possible.
    protected virtual void Start() {
      FirebaseApp.CheckAndFixDependenciesAsync().ContinueWithOnMainThread(task => {
        dependencyStatus = task.Result;
        if (dependencyStatus == DependencyStatus.Available) {
          InitializeFirebase();
        } else {
          Debug.LogError(
            "Could not resolve all Firebase dependencies: " + dependencyStatus);
        }
      });
    }

    protected virtual void InitializeFirebase() {
      // TODO(rgowman): Enable logging here... once the plumbing is setup to
      // make this possible.
      UIEnabled = true;
      isFirebaseInitialized = true;
    }

    // Exit if escape (or back, on mobile) is pressed.
    protected virtual void Update() {
      if (Input.GetKeyDown(KeyCode.Escape)) {
        Application.Quit();
      }
    }

    // Output text to the debug log text field, as well as the console.
    public void DebugLog(string s) {
      Debug.Log(s);
      logText += s + "\n";

      while (logText.Length > kMaxLogSize) {
        int index = logText.IndexOf("\n");
        logText = logText.Substring(index + 1);
      }

      scrollViewVector.y = int.MaxValue;
    }

    // Render the log output in a scroll view.
    void GUIDisplayLog() {
      scrollViewVector = GUILayout.BeginScrollView(scrollViewVector);
      GUILayout.Label(logText);
      GUILayout.EndScrollView();
    }

    // Wait for task completion, throwing an exception if the task fails.
    // This could be typically implemented using
    // yield return new WaitUntil(() => task.IsCompleted);
    // however, since many procedures in this sample nest coroutines and we want any task exceptions
    // to be thrown from the top level coroutine (e.g WriteDoc) we provide this
    // CustomYieldInstruction implementation wait for a task in the context of the coroutine using
    // common setup and tear down code.
    class WaitForTaskCompletion : CustomYieldInstruction {
      Task task;
      UIHandler uiHandler;

      // Create an enumerator that waits for the specified task to complete.
      public WaitForTaskCompletion(UIHandler uiHandler, Task task) {
        uiHandler.previousTask = task;
        uiHandler.operationInProgress = true;
        this.uiHandler = uiHandler;
        this.task = task;
      }

      // Wait for the task to complete.
      public override bool keepWaiting {
        get {
          if (task.IsCompleted) {
            uiHandler.operationInProgress = false;
            uiHandler.cancellationTokenSource = new CancellationTokenSource();
            if (task.IsFaulted) {
              string s = task.Exception.ToString();
              uiHandler.DebugLog(s);
            }
            return false;
          }
          return true;
        }
      }
    }

    protected internal FirebaseFirestore db {
      get {
        FirebaseFirestore firestore = FirebaseFirestore.DefaultInstance;
        SetTargetBackend(firestore);
        return firestore;
      }
    }

    protected internal FirebaseFirestore TestFirestore(FirebaseApp app) {
      FirebaseFirestore firestore = FirebaseFirestore.GetInstance(app);
      SetTargetBackend(firestore);
      return firestore; 
    }

<<<<<<< HEAD
    // Check if Firestore emulator is the target backend.
    protected bool IsUsingFirestoreEmulator() {
        return (TargetBackend == Backend.Emulator);
    }

=======
    protected internal FirebaseFirestore TestFirestore(string database) {
      FirebaseFirestore firestore = FirebaseFirestore.GetInstance(database);
      SetTargetBackend(firestore);
      return firestore;
    }
    
    protected internal FirebaseFirestore TestFirestore(FirebaseApp app, string database) {
      FirebaseFirestore firestore = FirebaseFirestore.GetInstance(app, database);
      SetTargetBackend(firestore);
      return firestore;
    }
    
>>>>>>> 5b69cd59
    // Update the `Settings` of a Firestore instance to run tests against the production or
    // Firestore emulator backend.
    protected internal void SetTargetBackend(FirebaseFirestore db) {
      string targetHost = GetTargetHost();

      // Avoid updating `Settings` if not required. No changes are allowed to be made to the
      // settings of a <c>FirebaseFirestore</c> instance if it has invoked any non-static method.
      /// Attempting to do so will result in an exception.
      if (db.Settings.Host == targetHost) {
        return;
      }

      db.Settings.Host = targetHost;
      // Emulator does not support ssl.
      db.Settings.SslEnabled = IsUsingFirestoreEmulator() ? false : true;
    }

    private string GetTargetHost() {
      if (IsUsingFirestoreEmulator()) {
        #if UNITY_ANDROID
          // Special IP to access the hosting OS from Android Emulator.
          string localHost = "10.0.2.2";
        #else
          string localHost = "localhost";
        #endif // UNITY_ANDROID
        return localHost + ":" + EmulatorPort;
      }

      return FirebaseFirestore.DefaultInstance.Settings.Host;
    }

    // Cancel the currently running operation.
    protected void CancelOperation() {
      if (operationInProgress && cancellationTokenSource != null) {
        DebugLog("*** Cancelling operation *** ...");
        cancellationTokenSource.Cancel();
        cancellationTokenSource = null;
      }
    }

    private static string DictToString(IDictionary<string, object> d) {
      return "{ " + d
          .Select(kv => "(" + kv.Key + ", " + kv.Value + ")")
          .Aggregate("", (current, next) => current + next + ", ")
          + "}";
    }

    private CollectionReference GetCollectionReference() {
      return db.Collection(collectionPath);
    }

    private DocumentReference GetDocumentReference() {
      if (documentId == "") {
        return GetCollectionReference().Document();
      }
      return GetCollectionReference().Document(documentId);
    }

    private IEnumerator WriteDoc(DocumentReference doc, IDictionary<string, object> data) {
      DebugLog("INFO: Going to write the following data to " + doc.Parent.Id + "/" + doc.Id + ":");
      DebugLog(DictToString(data));
      Task setTask = doc.SetAsync(data);
      yield return new WaitForTaskCompletion(this, setTask);
      if (setTask.IsCanceled) {
        DebugLog("INFO: Write operation was cancelled.");
      } else if (setTask.IsFaulted) {
        DebugLog("ERROR: " + setTask.Exception.ToString());
      } else {
        // Update the collectionPath/documentId because:
        // 1) If the documentId field was empty, this will fill it in with the autoid. This allows
        //    you to manually test via a trivial 'click set', 'click get'.
        // 2) In the automated test, the caller might pass in an explicit docRef rather than pulling
        //    the value from the UI. This keeps the UI up-to-date. (Though unclear if that's useful
        //    for the automated tests.)
        collectionPath = doc.Parent.Id;
        documentId = doc.Id;

        DebugLog("INFO: Wrote data successfully.");
      }
    }

    private IEnumerator UpdateDoc(DocumentReference doc, IDictionary<string, object> data) {
      DebugLog("INFO: Going to update " + doc.Parent.Id + "/" + doc.Id + " with the following data:");
      DebugLog(DictToString(data));
      Task updateTask = doc.UpdateAsync(data);
      yield return new WaitForTaskCompletion(this, updateTask);
      if (updateTask.IsCanceled) {
        DebugLog("INFO: Update operation was cancelled.");
      } else if (updateTask.IsFaulted) {
        DebugLog("ERROR: " + updateTask.Exception.ToString());
      } else {
        // Update the collectionPath/documentId because:
        // 1) In the automated test, the caller might pass in an explicit docRef rather than pulling
        //    the value from the UI. This keeps the UI up-to-date. (Though unclear if that's useful
        //    for the automated tests.)
        collectionPath = doc.Parent.Id;
        documentId = doc.Id;

        DebugLog("INFO: Document updated successfully.");
      }
    }

    private IEnumerator ReadDoc(DocumentReference doc) {
      DebugLog("INFO: Going to read the document " + doc.Parent.Id + "/" + doc.Id + ":");

      Task<DocumentSnapshot> getTask = doc.GetSnapshotAsync();
      yield return new WaitForTaskCompletion(this, getTask);
      if (getTask.IsCanceled) {
        DebugLog("INFO: Read operation was cancelled.");
      } else if (getTask.IsFaulted) {
        DebugLog("ERROR: " + getTask.Exception.ToString());
      } else {
        DocumentSnapshot snap = getTask.Result;
        if (!snap.Exists) {
          DebugLog("INFO: Document does not exist.");
        } else {
          IDictionary<string, object> resultData = snap.ToDictionary();
          if(resultData != null && resultData.Count > 0) {
            DebugLog("INFO: Read document contents:");
            DebugLog(DictToString(resultData));
          } else {
            DebugLog("INFO: Document was empty.");
          }
        }
      }
    }

    // Perform a batch write.
    private IEnumerator PerformBatchWrite() {
      DocumentReference doc1 = db.Collection("col2").Document("batch_doc1");
      DocumentReference doc2 = db.Collection("col2").Document("batch_doc2");
      DocumentReference doc3 = db.Collection("col2").Document("batch_doc3");

      // Initialize doc1 and doc2 with some data.
      var initialData = new Dictionary<string, object>{
        {"field", "value"},
      };
      yield return new WaitForTaskCompletion(this, doc1.SetAsync(initialData));
      yield return new WaitForTaskCompletion(this, doc2.SetAsync(initialData));

      // Perform batch that deletes doc1, updates doc2, and overwrites doc3.
      DebugLog("INFO: Going to perform the following three operations in a batch:");
      DebugLog("\tDelete col2/batch_doc1");
      DebugLog("\tUpdate col2/batch_doc2");
      DebugLog("\tOverwrite col2/batch_doc3");
      yield return new WaitForTaskCompletion(this, doc1.Firestore.StartBatch()
          .Delete(doc1)
          .Update(doc2, new Dictionary<string, object> { { "field2", "value2" } })
          .Update(doc2, new Dictionary<FieldPath, object> { { new FieldPath("field3"), "value3" } })
          .Update(doc2, "field4", "value4")
          .Set(doc3, initialData)
          .CommitAsync());

      DebugLog("INFO: Batch operation completed.");

      DebugLog("INFO: Checking the resulting documents.");

      Task<DocumentSnapshot> get1 = doc1.GetSnapshotAsync();
      yield return new WaitForTaskCompletion(this, get1);
      if (get1.IsCanceled) {
        DebugLog("INFO: Read operation for batch_doc1 was cancelled.");
      } else if (get1.IsFaulted) {
        DebugLog("ERROR: An error occurred while retrieving col2/batch_doc1.");
        DebugLog("ERROR: " + get1.Exception.ToString());
      } else {
        DocumentSnapshot snap = get1.Result;
        if(snap.Exists) {
          DebugLog("ERROR: col2/batch_doc1 should have been deleted.");
        } else {
          DebugLog("Success: col2/batch_doc1 does not exist.");
        }
      }

      Task<DocumentSnapshot> get2 = doc2.GetSnapshotAsync();
      yield return new WaitForTaskCompletion(this, get2);
      if (get2.IsCanceled) {
        DebugLog("INFO: Read operation for batch_doc2 was cancelled.");
      } else if (get2.IsFaulted) {
        DebugLog("ERROR: An error occurred while retrieving col2/batch_doc2.");
        DebugLog("ERROR: " + get2.Exception.ToString());
      } else {
        DocumentSnapshot snap = get2.Result;
        if(snap.Exists) {
          bool deepEquals = ObjectDeepEquals(snap.ToDictionary(),
          new Dictionary<string, object> {
            { "field", "value" },
            { "field2", "value2" },
            { "field3", "value3" },
            { "field4", "value4" },
          });
          if(deepEquals) {
            DebugLog("Success: col2/batch_doc2 content is as expected.");
          } else {
            DebugLog("ERROR: col2/batch_doc2 has incorrect content.");
          }
        } else {
          DebugLog("ERROR: col2/batch_doc2 does not exist.");
        }
      }

      Task<DocumentSnapshot> get3 = doc3.GetSnapshotAsync();
      yield return new WaitForTaskCompletion(this, get3);
      if (get3.IsCanceled) {
        DebugLog("INFO: Read operation for batch_doc3 was cancelled.");
      } else if (get3.IsFaulted) {
        DebugLog("ERROR: An error occurred while retrieving col2/batch_doc3.");
        DebugLog("ERROR: " + get3.Exception.ToString());
      } else {
        DocumentSnapshot snap = get3.Result;
        if(snap.Exists) {
          bool deepEquals = ObjectDeepEquals(snap.ToDictionary(), initialData);
          if(deepEquals) {
            DebugLog("Success: col2/batch_doc3 content is as expected.");
          } else {
            DebugLog("ERROR: col2/batch_doc3 has incorrect content.");
          }
        } else {
          DebugLog("ERROR: col2/batch_doc3 does not exist.");
        }
      }
    }

    private IEnumerator PerformTransaction() {
      DocumentReference doc1 = db.Collection("col3").Document("txn_doc1");
      DocumentReference doc2 = db.Collection("col3").Document("txn_doc2");
      DocumentReference doc3 = db.Collection("col3").Document("txn_doc3");

      // Initialize doc1 and doc2 with some data.
      var initialData = new Dictionary<string, object>{
        {"field", "value"},
      };
      yield return new WaitForTaskCompletion(this, doc1.SetAsync(initialData));
      yield return new WaitForTaskCompletion(this, doc2.SetAsync(initialData));

      // Perform transaction that reads doc1, deletes doc1, updates doc2, and overwrites doc3.
      DebugLog("INFO: Going to perform the following three operations in a transaction:");
      DebugLog("\tDelete col3/txn_doc1");
      DebugLog("\tUpdate col3/txn_doc2");
      DebugLog("\tOverwrite col3/txn_doc3");
      var txnTask = doc1.Firestore.RunTransactionAsync<string>((transaction) => {
        return transaction.GetSnapshotAsync(doc1).ContinueWith((getTask) => {
          transaction.Delete(doc1);
          transaction.Update(doc2, new Dictionary<string, object> { { "field2", "value2" } });
          transaction.Update(doc2, new Dictionary<FieldPath, object> { { new FieldPath("field3"), "value3" } });
          transaction.Update(doc2, "field4", "value4");
          transaction.Set(doc3, initialData);
          // Since RunTransactionAsync<string> is used, we can return a string here, which can be
          // accessed via Task.Result when the task is completed.
          return "SUCCESS";
        });
      });
      yield return new WaitForTaskCompletion(this, txnTask);
      if (txnTask.IsCanceled) {
        DebugLog("INFO: Transaction operation was cancelled.");
      } else if (txnTask.IsFaulted) {
        DebugLog("ERROR: An error occurred while performing the transaction.");
        DebugLog("ERROR: " + txnTask.Exception.ToString());
      } else {
        string result = txnTask.Result;
        DebugLog("INFO: Transaction completed with status: " + result);
      }

      if (!(txnTask.IsFaulted || txnTask.IsCanceled)) {
        DebugLog("INFO: Checking the resulting documents.");

        Task<DocumentSnapshot> get1 = doc1.GetSnapshotAsync();
        yield return new WaitForTaskCompletion(this, get1);
        if (get1.IsCanceled) {
          DebugLog("INFO: Read operation for txn_doc1 was cancelled.");
        } else if (get1.IsFaulted) {
          DebugLog("ERROR: An error occurred while retrieving col3/txn_doc1.");
          DebugLog("ERROR: " + get1.Exception.ToString());
        } else {
          DocumentSnapshot snap = get1.Result;
          if(snap.Exists) {
            DebugLog("ERROR: col3/txn_doc1 should have been deleted.");
          } else {
            DebugLog("Success: col3/txn_doc1 does not exist.");
          }
        }

        Task<DocumentSnapshot> get2 = doc2.GetSnapshotAsync();
        yield return new WaitForTaskCompletion(this, get2);
        if (get2.IsCanceled) {
          DebugLog("INFO: Read operation for txn_doc2 was cancelled.");
        } else if (get2.IsFaulted) {
          DebugLog("ERROR: An error occurred while retrieving col3/txn_doc2.");
          DebugLog("ERROR: " + get2.Exception.ToString());
        } else {
          DocumentSnapshot snap = get2.Result;
          if(snap.Exists) {
            bool deepEquals = ObjectDeepEquals(snap.ToDictionary(),
            new Dictionary<string, object> {
              { "field", "value" },
              { "field2", "value2" },
              { "field3", "value3" },
              { "field4", "value4" },
            });
            if(deepEquals) {
              DebugLog("Success: col3/txn_doc2 content is as expected.");
            } else {
              DebugLog("ERROR: col3/txn_doc2 has incorrect content.");
            }
          } else {
            DebugLog("ERROR: col3/txn_doc2 does not exist.");
          }
        }

        Task<DocumentSnapshot> get3 = doc3.GetSnapshotAsync();
        yield return new WaitForTaskCompletion(this, get3);
        if (get3.IsCanceled) {
          DebugLog("INFO: Read operation for txn_doc3 was cancelled.");
        } else if (get3.IsFaulted) {
          DebugLog("ERROR: An error occurred while retrieving col3/txn_doc3");
          DebugLog("ERROR: " + get3.Exception.ToString());
        } else {
          DocumentSnapshot snap = get3.Result;
          if(snap.Exists) {
            bool deepEquals = ObjectDeepEquals(snap.ToDictionary(), initialData);
            if(deepEquals) {
              DebugLog("Success: col3/txn_doc3 content is as expected.");
            } else {
              DebugLog("ERROR: col3/txn_doc3 has incorrect content.");
            }
          } else {
            DebugLog("ERROR: col3/txn_doc3 does not exist.");
          }
        }
      }
    }

    // Button that can be optionally disabled.
    bool Button(string buttonText, bool enabled) {
      if (disabledButtonStyle == null) {
        disabledButtonStyle = new GUIStyle(fb_GUISkin.button);
        disabledButtonStyle.normal.textColor = Color.grey;
        disabledButtonStyle.active = disabledButtonStyle.normal;
      }
      var style = enabled ? fb_GUISkin.button : disabledButtonStyle;
      return GUILayout.Button(buttonText, style) && enabled;
    }

    // Render the buttons and other controls.
    void GUIDisplayControls() {
      if (UIEnabled) {
        controlsScrollViewVector = GUILayout.BeginScrollView(controlsScrollViewVector);

        GUILayout.BeginVertical();

        GUILayout.Label("CollectionPath:");
        collectionPath = GUILayout.TextField(collectionPath);

        GUILayout.Label("DocumentId (set to empty for autoid):");
        documentId = GUILayout.TextField(documentId);

        GUILayout.Space(20);

        GUILayout.BeginVertical();

        if (Button("WriteDoc", !operationInProgress)) {
          // TODO(rgowman): allow these values to be set by the user via the UI.
          var data = new Dictionary<string, object>{
            {"f1", "v1"},
            {"f2", 2},
            {"f3", true},
            // TODO(rgowman): Add other types here too.
          };
          StartCoroutine(WriteDoc(GetDocumentReference(), data));
        }

        if (Button("UpdateDoc", !operationInProgress)) {
          // TODO(rgowman): allow these values to be set by the user via the UI.
          var data = new Dictionary<string, object>{
            {"f1", "v1b"},
            {"f4", "v4"},
            // TODO(rgowman): Add other types here too.
          };
          StartCoroutine(UpdateDoc(GetDocumentReference(), data));
        }

        if (Button("ReadDoc", !operationInProgress)) {
          StartCoroutine(ReadDoc(GetDocumentReference()));
        }

        if (Button("Perform Batch Write", !operationInProgress)) {
          StartCoroutine(PerformBatchWrite());
        }

        if (Button("Perform Transaction", !operationInProgress)) {
          StartCoroutine(PerformTransaction());
        }

        GUILayout.EndVertical();

        GUILayout.EndVertical();
        GUILayout.EndScrollView();
      }
    }

    // Render the GUI:
    void OnGUI() {
      GUI.skin = fb_GUISkin;
      if (dependencyStatus != Firebase.DependencyStatus.Available) {
        GUILayout.Label("One or more Firebase dependencies are not present.");
        GUILayout.Label("Current dependency status: " + dependencyStatus.ToString());
        return;
      }

      Rect logArea, controlArea;

      if (Screen.width < Screen.height) {
        // Portrait mode
        controlArea = new Rect(0.0f, 0.0f, Screen.width, Screen.height * 0.5f);
        logArea = new Rect(0.0f, Screen.height * 0.5f, Screen.width, Screen.height * 0.5f);
      } else {
        // Landscape mode
        controlArea = new Rect(0.0f, 0.0f, Screen.width * 0.5f, Screen.height);
        logArea = new Rect(Screen.width * 0.5f, 0.0f, Screen.width * 0.5f, Screen.height);
      }

      GUILayout.BeginArea(logArea);
      GUIDisplayLog();
      GUILayout.EndArea();

      GUILayout.BeginArea(controlArea);
      GUIDisplayControls();
      GUILayout.EndArea();
    }
  }
}<|MERGE_RESOLUTION|>--- conflicted
+++ resolved
@@ -245,13 +245,6 @@
       return firestore; 
     }
 
-<<<<<<< HEAD
-    // Check if Firestore emulator is the target backend.
-    protected bool IsUsingFirestoreEmulator() {
-        return (TargetBackend == Backend.Emulator);
-    }
-
-=======
     protected internal FirebaseFirestore TestFirestore(string database) {
       FirebaseFirestore firestore = FirebaseFirestore.GetInstance(database);
       SetTargetBackend(firestore);
@@ -264,7 +257,11 @@
       return firestore;
     }
     
->>>>>>> 5b69cd59
+    // Check if Firestore emulator is the target backend.
+    protected bool IsUsingFirestoreEmulator() {
+        return (TargetBackend == Backend.Emulator);
+    }
+
     // Update the `Settings` of a Firestore instance to run tests against the production or
     // Firestore emulator backend.
     protected internal void SetTargetBackend(FirebaseFirestore db) {

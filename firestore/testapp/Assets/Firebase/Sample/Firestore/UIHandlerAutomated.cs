--- conflicted
+++ resolved
@@ -3630,11 +3630,6 @@
             Assert("Expected an exception to be thrown", exception != null);
             Assert("Expected an InvalidOperationException, but received " +
                    exception, exception is InvalidOperationException);
-<<<<<<< HEAD
-            AssertStringContainsNoCase(exception.ToString(), "You can't set the 'sslEnabled' setting to " +
-                                                             "false unless you also set a non-default 'host'.");
-=======
->>>>>>> 93da19a0
           }
         }
 

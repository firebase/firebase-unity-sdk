// Copyright 2021 Google LLC
//
// Licensed under the Apache License, Version 2.0 (the "License");
// you may not use this file except in compliance with the License.
// You may obtain a copy of the License at
//
//     https://www.apache.org/licenses/LICENSE-2.0
//
// Unless required by applicable law or agreed to in writing, software
// distributed under the License is distributed on an "AS IS" BASIS,
// WITHOUT WARRANTIES OR CONDITIONS OF ANY KIND, either express or implied.
// See the License for the specific language governing permissions and
// limitations under the License.

namespace Firebase.Sample.Firestore {
  using Firebase;
  using Firebase.Extensions;
  using Firebase.Firestore;
  using System;
  using System.Collections;
  using System.Collections.Generic;
  using System.Linq;
  using System.Reflection;
  using System.Text;
  using System.Text.RegularExpressions;
  using System.Threading;
  using System.Threading.Tasks;
  using UnityEngine;

  // An automated version of the UIHandler that runs tests on Firebase Firestore.
  public class UIHandlerAutomated : UIHandler {
    private Firebase.Sample.AutomatedTestRunner testRunner;

    // Class for forcing code to run on the main thread.
    private MainThreadDispatcher mainThreadDispatcher;
    public int MainThreadId { get; private set; }

    // Number of characters that UnityEngine.Debug.Log will output to Android's logcat before
    // truncating the rest. (See LogInBatches docstring for further discussion.)
    private const int UnityAndroidLogLimit = 1000;

    private IEnumerable<string> SplitIntoBatches(string s) {
      // Process the string in chunks of "UnityAndroidLogLimit" characters (except the last chunk,
      // which is likely to be shorter): find the last newline within the current chunk, split at
      // that point, start a new chunk right after the split point, repeat until the string is
      // exhausted.
      int begin = 0;

      while (begin < s.Length) {
        int count = Math.Min(s.Length - begin, UnityAndroidLogLimit);
        int lastNewLineIndex = s.LastIndexOf("\n", begin + count, count);
        if (lastNewLineIndex != -1) {
          count = lastNewLineIndex - begin + 1;
        }

        yield return s.Substring(begin, count).TrimEnd();

        begin += count;
      }
    }

    /// <summary>
    /// Log the given message, split into "batches" of up to 1000 characters.
    /// </summary>
    /// <remarks>
    /// Unity's Debug.Log truncates logs to 1000 characters on Android. (Undocumented by Unity,
    /// but otherwise well known on the Unity forums.) This is particularly egregious when
    /// outputting stacktraces. This method will try to break on newlines.
    ///
    /// Note that Unity will add stacktraces to the logs in certain circumstances. These are added
    /// inside the Debug.Log call, and therefore, we can't prevent Unity from truncating them, so
    /// these seem to never be useful on Android. (See call to Application.SetStackTraceLogType.)
    /// </remarks>
    private void LogInBatches(string s) {
      foreach (string batch in SplitIntoBatches(s)) {
        DebugLog(batch);
      }
    }

    protected override void Start() {
      // Set the list of tests to run, note this is done at Start since they are
      // non-static.
      Func<Task>[] tests = {
        // clang-format off
        TestDeleteDocument,
        TestWriteDocument,
        TestWriteDocumentViaCollection,
        TestWriteDocumentWithIntegers,
        TestUpdateDocument,
        TestListenForSnapshotsInSync,
        TestMultiInstanceDocumentReferenceListeners,
        TestMultiInstanceQueryListeners,
        TestMultiInstanceSnapshotsInSyncListeners,
        TestUpdateFieldInDocument,
        TestArrayUnionAndRemove,
        TestUpdateFieldPath,
        TestWriteBatches,
        TestTransaction,
        TestTransactionWithNonGenericTask,
        TestTransactionAbort,
        TestTransactionTaskFailures,
        TestTransactionRollsBackIfException,
        TestTransactionPermanentError,
        TestTransactionDispose,
        TestTransactionsInParallel,
        // Waiting for all retries is slow, so we usually leave this test disabled.
        // TestTransactionMaxRetryFailure,
        TestTransactionOptions,
        TestTransactionWithExplicitMaxAttempts,
        TestSetOptions,
        TestCanTraverseCollectionsAndDocuments,
        TestCanTraverseCollectionAndDocumentParents,
        TestDocumentSnapshot,
        TestDocumentSnapshotIntegerIncrementBehavior,
        TestDocumentSnapshotDoubleIncrementBehavior,
        TestDocumentSnapshotServerTimestampBehavior,
        TestSnapshotMetadataEqualsAndGetHashCode,
        TestDocumentListen,
        TestDocumentListenWithMetadataChanges,
        TestQueryListen,
        TestQueryListenWithMetadataChanges,
        TestQuerySnapshotChanges,
        TestQueries,
        TestLimitToLast,
        TestArrayContains,
        TestArrayContainsAny,
        TestInQueries,
        TestDefaultInstanceStable,
        TestGetAsyncSource,
        TestWaitForPendingWrites,
        TestTerminate,
        TestClearPersistence,
        TestObjectMappingSmokeTest,
        TestObjectMapping,
        TestNotSupportedObjectMapping,
        TestFirestoreSingleton,
        TestFirestoreSettings,
        TestDocumentReferenceTaskFailures,
        TestCollectionReferenceTaskFailures,
        TestAssertTaskFaults,
        TestInternalExceptions,
        TestListenerRegistrationDispose,
        TestLoadBundles,
        TestQueryMethodOnAggregateQuery,
        TestQueryMethodOnAggregateQuerySnapshot,
        TestAggregateQueryEqualsAndGetHashCode,
        TestAggregateQuerySnapshotEqualsAndGetHashCode,
        TestQueryEqualsAndGetHashCode,
        TestQuerySnapshotEqualsAndGetHashCode,
        TestDocumentSnapshotEqualsAndGetHashCode,
        TestDocumentChangeEqualsAndGetHashCode,
        TestLoadBundlesForASecondTime_ShouldSkip,
        TestLoadBundlesFromOtherProjects_ShouldFail,
        LoadedBundleDocumentsAlreadyPulledFromBackend_ShouldNotOverwrite,
        TestInvalidArgumentAssertions,
        TestFirestoreDispose,
        TestFirestoreGetInstance,
        TestWhereFilterQueries,
<<<<<<< HEAD
        TestAndOrQueriesNoCompositeIndexes
=======
        TestAndOrQueries
>>>>>>> 4c0f45fd
        // clang-format on
      };
      
      // Set the list of tests to run against Firestore Emulator only.
      Func<Task>[] testsToRunAgainstFirestoreEmulatorOnly = {
        // TODO(b/284877917): Move these tests into the `tests` above when production backend doesn't
        // require databases to be created in advance.
        TestMultiDBSnapshotsInSyncListeners,
        TestTransactionsFromMultiDBInParallel,
        TestReadDocumentFromMultiDB,
        TestTerminateMultiDBIndependently,
        TestTerminateAppWithMultiDB,
        TestRestartCustomFirestore,
        TestAndOrQueriesCompositeIndexesRequired
      };
      
      // Set the list of tests to run against Production only.
      Func<Task>[] testsToRunAgainstProductionOnly = {
        // While running on CI, this test case passes only if it is tested against the production.
        TestAuthIntegration,
      };

      // For local development convenience, populate `testFilter` with the tests that you would like
      // to run (instead of running the entire suite).
      Func<Task>[] testFilter = {
        // THIS LIST MUST BE EMPTY WHEN CHECKED INTO SOURCE CONTROL!
      };

      // Unity "helpfully" adds stack traces whenever you call Debug.Log. Unfortunately, these stack
      // traces are basically useless, since the good parts are always truncated.  (See comments on
      // LogInBatches.) So just disable them.
      Application.SetStackTraceLogType(LogType.Log, StackTraceLogType.None);

      mainThreadDispatcher = gameObject.AddComponent<MainThreadDispatcher>();
      if (mainThreadDispatcher == null) {
        Debug.LogError("Could not create MainThreadDispatcher component!");
        return;
      }
      mainThreadDispatcher.RunOnMainThread(() => {
        MainThreadId = Thread.CurrentThread.ManagedThreadId;
      });

      // If the target backend is Firestore Emulator, include the tests in
      // `testsToRunAgainstFirestoreEmulatorOnly` list.
      if (IsUsingFirestoreEmulator()) {
        Debug.Log("Running tests against Firestore Emulator.");
        tests = tests.Concat(testsToRunAgainstFirestoreEmulatorOnly).ToArray();
      } else {
        tests = tests.Concat(testsToRunAgainstProductionOnly).ToArray();
      }

      testRunner = AutomatedTestRunner.CreateTestRunner(
        testsToRun: testFilter.Length > 0 ? testFilter : tests,
        logFunc: LogInBatches,
        maxAttempts: 3
      );

      Debug.Log("NOTE: Some API calls report failures using UnityEngine.Debug.LogError which will " +
                "pause execution in the editor when 'Error Pause' in the console window is " +
                "enabled.  `Error Pause` should be disabled to execute this test.");

      UIEnabled = false;
      base.Start();
    }

    // Passes along the update call to automated test runner.
    protected override void Update() {
      base.Update();
      if (testRunner != null && isFirebaseInitialized) {
        testRunner.Update();
      }
    }

    // Fails the test by throwing an exception with the given `reason` string.
    public void FailTest(String reason) {
      testRunner.FailTest(reason);
    }

    // Throw when condition is false.
    private void Assert(string message, bool condition) {
      if (!condition) {
        FailTest(String.Format("Assertion failed ({0}): {1}", testRunner.CurrentTestDescription,
                               message));
      }
    }

    // Throw when `obj` is null.
    private void AssertNotNull(string message, object obj) {
      if (obj == null) {
        FailTest(String.Format("Assertion failed ({0}): object is null: {1}",
                               testRunner.CurrentTestDescription, message));
      }
    }

    // Throw when value1 != value2 (using direct .Equals() check).
    private void AssertEq<T>(string message, T value1, T value2) {
      if (!(object.Equals(value1, value2))) {
        FailTest(String.Format("Assertion failed ({0}): {1} != {2} ({3})",
                               testRunner.CurrentTestDescription, value1, value2, message));
      }
    }

    // Throw when value1 != value2 (using direct .Equals() check).
    private void AssertEq<T>(T value1, T value2) {
      AssertEq("Values not equal", value1, value2);
    }

    // Throw when value1 == value2 (using direct .Equals() check).
    private void AssertNe<T>(string message, T value1, T value2) {
      if ((object.Equals(value1, value2))) {
        FailTest(String.Format("Assertion failed ({0}): {1} == {2} ({3})",
                               testRunner.CurrentTestDescription, value1, value2, message));
      }
    }

    // Throw when value1 == value2 (using direct .Equals() check).
    private void AssertNe<T>(T value1, T value2) {
      AssertNe("Values are equal", value1, value2);
    }

    // Throw when `expectedSubstring` is not a substring of `s`, case-insensitively.
    private void AssertStringContainsNoCase(string s, string expectedSubstring) {
      if (!s.ToLower().Contains(expectedSubstring.ToLower())) {
        throw new Exception(String.Format("Assertion failed: The string \"{0}\" is not " +
                                              "contained, case-insensitively, in: {1}",
                                          expectedSubstring, s));
      }
    }

    // Throw when value1 != value2 (traversing the values recursively, including arrays and maps).
    private void AssertDeepEq<T>(string message, T value1, T value2) {
      if (!ObjectDeepEquals(value1, value2)) {
        FailTest(String.Format("Assertion failed ({0}): {1} != {2} ({3})",
                               testRunner.CurrentTestDescription, ObjectToString(value1),
                               ObjectToString(value2), message));
      }
    }

    // Throw when value1 != value2 (traversing the values recursively, including arrays and maps).
    private void AssertDeepEq<T>(T value1, T value2) {
      AssertDeepEq("Values not equal", value1, value2);
    }

    private void AssertIsType(object obj, Type expectedType) {
      if (!expectedType.IsInstanceOfType(obj)) {
        FailTest("object has type " + obj.GetType() + " but expected " + expectedType + " (" + obj +
                 ")");
      }
    }

    internal void AssertException(Type exceptionType, Action a) {
      AssertException("", exceptionType, a);
    }

    private void AssertException(String context, Type exceptionType, Action a) {
      try {
        a();
      } catch (Exception e) {
        if (e is TargetInvocationException) {
          e = e.InnerException;
        }
        if (!exceptionType.IsAssignableFrom(e.GetType())) {
          FailTest(
              String.Format("{0}\nException of wrong type was thrown. Expected {1} but got: {2}",
                            context, exceptionType, e));
        }
        return;
      }

      FailTest(String.Format("{0}\nExpected exception was not thrown ({1})", context,
                             testRunner.CurrentTestDescription));
    }

    private void AssertTaskProperties(Task t, bool isCompleted, bool isFaulted, bool isCanceled) {
      // Save the properties of the Task to local variables (instead of always accessing them on
      // the Task object) to ensure that the values reported in the message exactly match those used
      // in the assertion check.
      var actualIsCompleted = t.IsCompleted;
      var actualIsFaulted = t.IsFaulted;
      var actualIsCanceled = t.IsCanceled;

      var message = String.Format("IsCompleted={0} (expected {1}), IsFaulted={2} (expected {3}), "
                                  + "IsCanceled={4} (expected {5})",
                                  actualIsCompleted, isCompleted,
                                  actualIsFaulted, isFaulted,
                                  actualIsCanceled, isCanceled);

      Assert(message,
             isCompleted == actualIsCompleted
             && isFaulted == actualIsFaulted
             && isCanceled == actualIsCanceled);
    }

    internal void AssertTaskSucceeds(Task t) {
      t.Wait();
      AssertTaskProperties(t, isCompleted: true, isFaulted: false, isCanceled: false);
    }

    private T AssertTaskSucceeds<T>(Task<T> t) {
      t.Wait();
      AssertTaskProperties(t, isCompleted: true, isFaulted: false, isCanceled: false);
      return t.Result;
    }

    internal Exception AssertTaskFaults(Task t) {
      var exception = AwaitException(t);
      AssertTaskProperties(t, isCompleted: true, isFaulted: true, isCanceled: false);
      return exception;
    }

    internal Exception AssertTaskFaults(Type exceptionType, Task t) {
      var exception = AssertTaskFaults(t);
      Assert("The Task faulted (as expected); however, it was supposed to fault with" +
                 " an exception of type " + exceptionType +
                 " but it actually faulted with an exception of type " + exception.GetType() +
                 ": " + exception,
             exceptionType.IsAssignableFrom(exception.GetType()));
      return exception;
    }

    internal FirestoreException AssertTaskFaults(Task t, FirestoreError expectedError,
                                                 string expectedMessageRegex = null) {
      var exception = AssertTaskFaults(t);
      AssertEq(
          String.Format("The task faulted (as expected); however, its exception was expected to "
                        + "be FirestoreException with ErrorCode={0} but the actual exception was "
                        + "{1}: {2}", expectedError, exception.GetType(), exception),
          exception.GetType(), typeof(FirestoreException));

      var firestoreException = (FirestoreException)exception;
      AssertEq<FirestoreError>(
          String.Format("The task faulted with FirestoreException (as expected); however, its "
                        + "ErrorCode was expected to be {0} but the actual ErrorCode was {1}: {2}",
                        expectedError, firestoreException.ErrorCode, firestoreException),
          firestoreException.ErrorCode, expectedError);

      if (expectedMessageRegex != null) {
        Assert(String.Format("The task faulted with FirestoreException with ErrorCode={0} " +
                                 "(as expected); however, its message did not match the regular " +
                                 "expression {1}: {2}",
                             expectedError, expectedMessageRegex, firestoreException.Message),
               Regex.IsMatch(firestoreException.Message, expectedMessageRegex,
                             RegexOptions.Singleline));
      }

      return firestoreException;
    }

    private void AssertTaskIsPending(Task t) {
      AssertTaskProperties(t, isCompleted: false, isFaulted: false, isCanceled: false);
    }

    // Wait for the Task to complete, then assert that it's Completed.
    private void Await(Task t) {
      t.Wait();
      Assert("Task completed successfully", t.IsCompleted);
    }

    internal T Await<T>(Task<T> t) {
      Await((Task)t);
      return t.Result;
    }

    private Exception AwaitException(Task t) {
      try {
        t.Wait();
      } catch (AggregateException e) {
        AssertEq("AwaitException() task returned multiple exceptions", e.InnerExceptions.Count, 1);
        return e.InnerExceptions[0];
      }

      FailTest("AwaitException() task succeeded rather than throwing an exception.");
      return null;
    }

    // Waits for the `Count` property of the given list to be greater than or
    // equal to the given `minCount`, failing if that count is not reached.
    private void AssertListCountReaches<T>(ThreadSafeList<T> list, int minCount) {
      var stopWatch = new System.Diagnostics.Stopwatch();
      stopWatch.Start();

      while (true) {
        lock (list) {
          if (list.Count >= minCount) {
            return;
          }

          var remainingMilliseconds = 5000 - stopWatch.ElapsedMilliseconds;
          Assert(
              String.Format("Timeout waiting for the list to reach a count of {0} (count is {1})",
                            minCount, list.Count),
              remainingMilliseconds >= 0);

          Monitor.Wait(list, (int)remainingMilliseconds);
        }
      }
    }

    /**
     * Compares two objects for deep equality.
     */
    private bool ObjectDeepEquals(object left, object right) {
      if (left == right) {
        return true;
      } else if (left == null) {
        return right == null;
      } else if (left is IEnumerable && right is IEnumerable) {
        if (left is IDictionary && right is IDictionary) {
          return DictionaryDeepEquals(left as IDictionary, right as IDictionary);
        }
        return EnumerableDeepEquals(left as IEnumerable, right as IEnumerable);
      } else if (!left.GetType().Equals(right.GetType())) {
        return false;
      } else {
        return left.Equals(right);
      }
    }

    /**
     * Compares two IEnumerable for deep equality.
     */
    private bool EnumerableDeepEquals(IEnumerable left, IEnumerable right) {
      var leftEnumerator = left.GetEnumerator();
      var rightEnumerator = right.GetEnumerator();
      var leftNext = leftEnumerator.MoveNext();
      var rightNext = rightEnumerator.MoveNext();
      while (leftNext && rightNext) {
        if (!ObjectDeepEquals(leftEnumerator.Current, rightEnumerator.Current)) {
          return false;
        }
        leftNext = leftEnumerator.MoveNext();
        rightNext = rightEnumerator.MoveNext();
      }

      if (leftNext == rightNext) {
        return true;
      }

      return false;
    }

    /**
     * Compares two dictionaries for deep equality.
     */
    private bool DictionaryDeepEquals(IDictionary left, IDictionary right) {
      if (left.Count != right.Count) return false;

      foreach (object key in left.Keys) {
        if (!right.Contains(key)) return false;

        if (!ObjectDeepEquals(left[key], right[key])) {
          return false;
        }
      }

      return true;
    }

    private string ObjectToString(object item) {
      if (item == null) {
        return "null";
      } else if (item is IDictionary) {
        return DictionaryToString(item as IDictionary);
      } else if (item is IList) {
        return ListToString(item as IList);
      } else {
        return item.ToString();
      }
    }

    private string ListToString(IList list) {
      StringBuilder sb = new StringBuilder();
      bool first = true;
      sb.Append("[ ");
      foreach (object item in list) {
        if (!first) {
          sb.Append(", ");
        }
        first = false;
        sb.Append(ObjectToString(item));
      }
      sb.Append(" ]");
      return sb.ToString();
    }

    private string DictionaryToString(IDictionary dict) {
      StringBuilder sb = new StringBuilder();
      bool first = true;
      sb.Append("{ ");
      foreach (DictionaryEntry keyValue in dict) {
        if (!first) {
          sb.Append(", ");
        }
        first = false;
        sb.Append(ObjectToString(keyValue.Key) + ": " + ObjectToString(keyValue.Value));
      }
      sb.Append(" }");
      return sb.ToString();
    }

    private List<T> AsList<T>(params T[] elements) {
      return elements.ToList();
    }

    private const string DEFAULT_DATABASE = "(default)";
    private const string MULTI_DATABASE_ONE = "test-db-1";
    private const string MULTI_DATABASE_TWO = "test-db-2";

    private const int AUTO_ID_LENGTH = 20;
    private const string AUTO_ID_ALPHABET = "ABCDEFGHIJKLMNOPQRSTUVWXYZabcdefghijklmnopqrstuvwxyz0123456789";
    private static System.Random rand = new System.Random();
    private static string AutoId() {

      string result = "";
      for (int i = 0; i < AUTO_ID_LENGTH; i++) {
        result += AUTO_ID_ALPHABET[rand.Next(0, AUTO_ID_ALPHABET.Length)];
      }

      return result;
    }

    internal CollectionReference TestCollection() {
      return db.Collection("test-collection_" + AutoId());
    }

    internal DocumentReference TestDocument() {
      return TestCollection().Document();
    }

    /// Runs the given action in a task to avoid blocking the main thread.
    internal Task Async(Action action) {
      return Task.Run(action);
    }

    private List<Dictionary<string, object>> QuerySnapshotToValues(QuerySnapshot snap) {
      List<Dictionary<string, object>> res = new List<Dictionary<string, object>>();
      foreach (DocumentSnapshot doc in snap) {
        res.Add(doc.ToDictionary());
      }
      return res;
    }

    internal Dictionary<string, object> TestData(long n = 1) {
      return new Dictionary<string, object> {
        {"name", "room " + n},
        {"active", true},
        {"list", new List<object> { "one", 2L, "three", 4L } },
        {"metadata", new Dictionary<string, object> {
          {"createdAt", n},
          {"deep", new Dictionary<string, object> {
            {"field", "deep-field-" + n},
            {"nested-list", new List<object> { "a", "b", "c" }},
          }}
        }}
        // TODO(rgowman): Add other types here too.
      };
    }

    Task TestDeleteDocument() {
      return Async(() => {
        DocumentReference doc = TestDocument();
        var data = new Dictionary<string, object>{
          {"f1", "v1"},
        };

        Await(doc.SetAsync(data));
        DocumentSnapshot snap = Await(doc.GetSnapshotAsync());
        Assert("Written document should exist", snap.Exists);

        Await(doc.DeleteAsync());
        snap = Await(doc.GetSnapshotAsync());
        Assert("Deleted document should not exist", !snap.Exists);

        AssertEq(snap.ToDictionary(), null);
      });
    }

    Task TestReadDocumentFromMultiDB() {
      return Async(() => {
        // Create 2 firestore instances and populate with documents.
        FirebaseApp customApp = FirebaseApp.Create(FirebaseApp.DefaultInstance.Options, "Interact-multi-DB");
        FirebaseFirestore customDb1 = TestFirestore(customApp, MULTI_DATABASE_ONE);
        FirebaseFirestore customDb2 = TestFirestore(customApp, MULTI_DATABASE_TWO);

        DocumentReference doc1 = customDb1.Collection("foo").Document();
        var data1 = TestData(1);
        Await(doc1.SetAsync(data1));

        DocumentReference doc2 = customDb2.Collection("foo").Document();
        var data2 = TestData(2);
        Await(doc2.SetAsync(data2));

        // Documents from different databases should be able to get written and read
        // without interfering with each other.
        DocumentSnapshot snap1 = Await(doc1.GetSnapshotAsync());
        Assert("Written document in the first firestore should exist", snap1.Exists);
        AssertDeepEq(snap1.ToDictionary(), data1);
        DocumentSnapshot snap2 = Await(doc2.GetSnapshotAsync());
        Assert("Written document in the second firestore should exist", snap2.Exists);
        AssertDeepEq(snap2.ToDictionary(), data2);
        AssertEq(snap1.Equals(snap2), false);

        // Delete one of the document.
        Await(doc1.DeleteAsync());

        // Mutating documents in one database should not affect other databases. 
        DocumentSnapshot snap3 = Await(doc1.GetSnapshotAsync());
        Assert("Deleted document should not exist", !snap3.Exists);
        AssertEq(snap3.ToDictionary(), null);

        DocumentSnapshot snap4 = Await(doc2.GetSnapshotAsync());
        Assert("Dcoument in the other database should not be affected", snap4.Exists);
        AssertDeepEq(snap4.ToDictionary(), data2);
        AssertEq(snap2.Equals(snap4), true);
        customApp.Dispose();
      });
    }

    Task TestTerminateMultiDBIndependently() {
      return Async(() => {
        // Create 2 firestore instances and populate with documents.
        FirebaseApp customApp = FirebaseApp.Create(FirebaseApp.DefaultInstance.Options, "terminate-multi-DB-independently");
        FirebaseFirestore customDb1 = TestFirestore(customApp, MULTI_DATABASE_ONE);
        FirebaseFirestore customDb2 = TestFirestore(customApp, MULTI_DATABASE_TWO);

        DocumentReference doc1 = customDb1.Collection("foo").Document();
        var data1 = TestData(1);
        Await(doc1.SetAsync(data1));

        DocumentReference doc2 = customDb2.Collection("foo").Document();
        var data2 = TestData(2);
        Await(doc2.SetAsync(data2));

        // Documents from different databases should be able to get written and read
        // without interfering with each other.
        DocumentSnapshot snap1 = Await(doc1.GetSnapshotAsync());
        Assert("Written document in the first firestore should exist", snap1.Exists);
        AssertDeepEq(snap1.ToDictionary(), data1);
        DocumentSnapshot snap2 = Await(doc2.GetSnapshotAsync());
        Assert("Written document in the second firestore should exist", snap2.Exists);
        AssertDeepEq(snap2.ToDictionary(), data2);
        AssertEq(snap1.Equals(snap2), false);


        // Terminate one of the database.
        AssertTaskSucceeds(customDb1.TerminateAsync());

        // One database should not be affected by the termination of other databases.
        DocumentSnapshot snap3 = Await(doc2.GetSnapshotAsync());
        Assert("Dcoument in other database should not be affected", snap3.Exists);
        AssertDeepEq(snap3.ToDictionary(), data2);
        AssertEq(snap2.Equals(snap3), true);

        customApp.Dispose();
      });
    }
     
    Task TestTerminateAppWithMultiDB() {
      return Async(() => {
        // Create 2 firestore instances and populate with documents.
        FirebaseApp customApp = FirebaseApp.Create(FirebaseApp.DefaultInstance.Options, "terminate-app-with-multi-DB");
        FirebaseFirestore defaultDb = TestFirestore(customApp);
        FirebaseFirestore customDb = TestFirestore(customApp, "test-db");

        DocumentReference doc1 = defaultDb.Collection("foo").Document();
        var data1 = TestData(1);
        Await(doc1.SetAsync(data1));

        DocumentReference doc2 = customDb.Collection("foo").Document();
        var data2 = TestData(2);
        Await(doc2.SetAsync(data2));

        // Documents from different databases should be able to get written and read
        // without interfering with each other.
        DocumentSnapshot snap1 = Await(doc1.GetSnapshotAsync());
        Assert("Written document in the first firestore should exist", snap1.Exists);
        AssertDeepEq(snap1.ToDictionary(), data1);
        DocumentSnapshot snap2 = Await(doc2.GetSnapshotAsync());
        Assert("Written document in the second firestore should exist", snap2.Exists);
        AssertDeepEq(snap2.ToDictionary(), data2);
        AssertEq(snap1.Equals(snap2), false);

        // Terminate the app.
        customApp.Dispose();

        // All databases under the app should be disposed.
        Assert("App property should be null in default database", defaultDb.App == null);
        Assert("App property should be null in custom database", customDb.App == null);
        AssertException(typeof(InvalidOperationException), () => defaultDb.Collection("foo"));
        AssertException(typeof(InvalidOperationException), () => customDb.Collection("foo"));
      });
    }
     
    Task TestRestartCustomFirestore() {
      return Async(() => {
        // Create a firestore instance and populate it with a document.
        FirebaseApp customApp = FirebaseApp.Create(FirebaseApp.DefaultInstance.Options, "getinstance-restart");
        FirebaseFirestore customDb1 = TestFirestore(customApp, "test-db");

        DocumentReference doc1 = customDb1.Collection("foo").Document();
        var data = TestData();
        Await(doc1.SetAsync(data));
        DocumentSnapshot snap1 = Await(doc1.GetSnapshotAsync());
        Assert("Written document in the firestore should exist", snap1.Exists);
        AssertDeepEq(snap1.ToDictionary(), data);

        // Terminate the database and re-create a new instance with same app and same database name.
        AssertTaskSucceeds(customDb1.TerminateAsync());

        FirebaseFirestore customDb2 = TestFirestore(customApp, "test-db");
        Assert("GetInstance() should return a different instance when firestore is re-started", customDb1 != customDb2);

        // The new firestore instance can read previously saved documents.
        DocumentReference doc2 = customDb2.Document(doc1.Path);
        DocumentSnapshot snap2 = Await(doc2.GetSnapshotAsync());
        Assert("Written document in the firestore should exist", snap2.Exists);
        AssertDeepEq(snap2.ToDictionary(), data);

        customApp.Dispose();
      });
    }

    Task TestWriteDocument() {
      return Async(() => {
        DocumentReference doc = TestDocument();
        var data = TestData();

        Await(doc.SetAsync(data));
        var actual = Await(doc.GetSnapshotAsync()).ToDictionary();

        AssertDeepEq("Resulting data does not match", data, actual);
      });
    }

    Task TestWriteDocumentViaCollection() {
      return Async(() => {
        var data = TestData();
        DocumentReference doc = Await(TestCollection().AddAsync(data));

        var actual = Await(doc.GetSnapshotAsync()).ToDictionary();

        AssertDeepEq("Resulting data does not match", data, actual);

        // Verify that the task returned from AddAsync() faults correctly on error.
        var collectionWithInvalidName = TestCollection().Document("__badpath__").Collection("sub");
        var expectedFaultAddAsyncTask = collectionWithInvalidName.AddAsync(data);
        AssertTaskFaults(expectedFaultAddAsyncTask, FirestoreError.InvalidArgument);
      });
    }

    Task TestWriteDocumentWithIntegers() {
      return Async(() => {
        DocumentReference doc = db.Collection("col2").Document();
        var data = new Dictionary<string, object>{
          {"f1", 2},
          {"map", new Dictionary<string, object>{ {"nested f3", 4}, } },
        };
        var expected = new Dictionary<string, object>{
          {"f1", 2L},
          {"map", new Dictionary<string, object>{ {"nested f3", 4L}, } },
        };

        Await(doc.SetAsync(data));
        DocumentSnapshot snap = Await(doc.GetSnapshotAsync());

        var actual = snap.ToDictionary();
        AssertDeepEq("Resulting data does not match", expected, actual);
      });
    }

    Task TestUpdateDocument() {
      return Async(() => {
        {
          DocumentReference doc = TestDocument();
          var data = TestData();
          var updateData = new Dictionary<string, object>{
            {"name", "foo"},
            {"metadata.createdAt", 42L}
          };
          var expected = TestData();
          expected["name"] = "foo";
          ((Dictionary<string, object>)expected["metadata"])["createdAt"] = 42L;

          Await(doc.SetAsync(data));
          Await(doc.UpdateAsync(updateData));
          DocumentSnapshot snap = Await(doc.GetSnapshotAsync());

          var actual = snap.ToDictionary();
          AssertDeepEq("Resulting data does not match", expected, actual);
        }

        // Verify that multiple deletes in a single update call work.
        // https://github.com/firebase/quickstart-unity/issues/882
        {
          DocumentReference doc = TestDocument();
          AssertTaskSucceeds(doc.SetAsync(new Dictionary<string, object> {
            {"key1", "value1"},
            {"key2", "value2"},
            {"key3", "value3"},
            {"key4", "value4"},
            {"key5", "value5"},
          }));
          AssertTaskSucceeds(doc.UpdateAsync(new Dictionary<string, object> {
            {"key1", FieldValue.Delete},
            {"key3", FieldValue.Delete},
            {"key5", FieldValue.Delete},
          }));
          DocumentSnapshot snapshot = Await(doc.GetSnapshotAsync(Source.Cache));
          var expected = new Dictionary<string, object> {
            {"key2", "value2"},
            {"key4", "value4"},
          };
          AssertDeepEq("Resulting data does not match", expected, snapshot.ToDictionary());
        }
      });
    }

    Task TestListenForSnapshotsInSync() {
      return Async(() => {
        var events = new List<string>();

        var doc = TestDocument();
        var docAccumulator = new EventAccumulator<DocumentSnapshot>(MainThreadId, FailTest);
        var docListener = doc.Listen(snapshot => {
          events.Add("doc");
          docAccumulator.Listener(snapshot);
        });

        Await(doc.SetAsync(TestData(1)));

        docAccumulator.Await();
        events.Clear();

        var syncAccumulator = new EventAccumulator<string>(MainThreadId, FailTest);
        var syncListener = doc.Firestore.ListenForSnapshotsInSync(() => {
          events.Add("sync");
          syncAccumulator.Listener("sync");
        });

        // Ensure that the Task from the ListenerRegistration is in the correct state.
        AssertTaskIsPending(syncListener.ListenerTask);

        Await(doc.SetAsync(TestData(2)));

        docAccumulator.Await();
        syncAccumulator.Await(2);

        var expectedEvents = new List<string> {
          "sync",  // Initial in-sync event
          "doc",   // From the Set()
          "sync"   // Another in-sync event
        };

        docListener.Stop();
        syncListener.Stop();
        AssertTaskSucceeds(syncListener.ListenerTask);

        AssertDeepEq("events", events, expectedEvents);
      });
    }

    Task TestMultiInstanceSnapshotsInSyncListeners() {
      return Async(() => {
        var db1Doc = TestDocument();
        var db1 = db1Doc.Firestore;
        var app1 = db1.App;

        var app2 = FirebaseApp.Create(app1.Options, "MultiInstanceSnapshotsInSyncTest");
        var db2 = TestFirestore(app2);
        var db2Doc = db2.Collection(db1Doc.Parent.Id).Document(db1Doc.Id);

        var db1SyncAccumulator = new EventAccumulator<string>(MainThreadId, FailTest);
        var db1SyncListener = db1.ListenForSnapshotsInSync(() => {
          db1SyncAccumulator.Listener("db1 in sync");
        });
        db1SyncAccumulator.Await();

        var db2SyncAccumulator = new EventAccumulator<string>(MainThreadId, FailTest);
        db2.ListenForSnapshotsInSync(() => { db2SyncAccumulator.Listener("db2 in sync"); });
        db2SyncAccumulator.Await();

        db1Doc.Listen((snap) => { });
        db1SyncAccumulator.Await();

        db2Doc.Listen((snap) => { });
        db2SyncAccumulator.Await();

        // At this point we have two firestore instances and separate listeners
        // attached to each one and all are in an idle state. Once the second
        // instance is disposed the listeners on the first instance should
        // continue to operate normally and the listeners on the second
        // instance should not receive any more events.

        db2SyncAccumulator.ThrowOnAnyEvent();

        app2.Dispose();

        Await(db1Doc.SetAsync(TestData(2)));

        db1SyncAccumulator.Await();

        // TODO(b/158580488): Remove this line once the null ref exception
        // during snapshots-in-sync listener cleanup is fixed in C++.
        db1SyncListener.Stop();
      });
    }

    Task TestMultiDBSnapshotsInSyncListeners() {
      return Async(() => {
        FirebaseApp customApp = FirebaseApp.Create(FirebaseApp.DefaultInstance.Options, "multi-DB-snapshots-in-sync");
        FirebaseFirestore customDb1 = TestFirestore(customApp, MULTI_DATABASE_ONE);
        FirebaseFirestore customDb2 = TestFirestore(customApp, MULTI_DATABASE_TWO);

        DocumentReference db1Doc = customDb1.Collection("foo").Document();
        DocumentReference db2Doc = customDb2.Collection("foo").Document();

        var db1SyncAccumulator = new EventAccumulator<string>(MainThreadId, FailTest);
        var db1SyncListener = customDb1.ListenForSnapshotsInSync(() => {
          db1SyncAccumulator.Listener("customDb1 in sync");
        });
        db1SyncAccumulator.Await();

        var db2SyncAccumulator = new EventAccumulator<string>(MainThreadId, FailTest);
        customDb2.ListenForSnapshotsInSync(() => { db2SyncAccumulator.Listener("customDb2 in sync"); });
        db2SyncAccumulator.Await();

        db1Doc.Listen((snap) => { });
        db1SyncAccumulator.Await();

        db2Doc.Listen((snap) => { });
        db2SyncAccumulator.Await();

        // At this point we have two firestore instances and separate listeners
        // attached to each one and all are in an idle state. Once the second
        // instance is disposed the listeners on the first instance should
        // continue to operate normally.
        db2SyncAccumulator.ThrowOnAnyEvent();
        customDb2.TerminateAsync();

        Await(db1Doc.SetAsync(TestData(2)));
        db1SyncAccumulator.Await();

        // TODO(b/158580488): Remove this line once the null ref exception
        // during snapshots-in-sync listener cleanup is fixed in C++.
        db1SyncListener.Stop();
        customApp.Dispose();
      });
    }

    Task TestMultiInstanceDocumentReferenceListeners() {
      return Async(() => {
        var db1Doc = TestDocument();
        var db1 = db1Doc.Firestore;
        var app1 = db1.App;

        var app2 = FirebaseApp.Create(app1.Options, "MultiInstanceDocumentReferenceListenersTest");
        var db2 = TestFirestore(app2);
        var db2Doc = db2.Collection(db1Doc.Parent.Id).Document(db1Doc.Id);

        var db1DocAccumulator = new EventAccumulator<DocumentSnapshot>(MainThreadId, FailTest);
        db1Doc.Listen(db1DocAccumulator.Listener);
        db1DocAccumulator.Await();

        var db2DocAccumulator = new EventAccumulator<DocumentSnapshot>(MainThreadId, FailTest);
        db2Doc.Listen(db2DocAccumulator.Listener);
        db2DocAccumulator.Await();

        // At this point we have two firestore instances and separate listeners
        // attached to each one and all are in an idle state. Once the second
        // instance is disposed the listeners on the first instance should
        // continue to operate normally and the listeners on the second
        // instance should not receive any more events.
        db2DocAccumulator.ThrowOnAnyEvent();

        app2.Dispose();

        Await(db1Doc.SetAsync(TestData(2)));

        db1DocAccumulator.Await();
      });
    }

    Task TestMultiInstanceQueryListeners() {
      return Async(() => {
        var db1Coll = TestCollection();
        var db1 = db1Coll.Firestore;
        var app1 = db1.App;

        var app2 = FirebaseApp.Create(app1.Options, "MultiInstanceQueryListenersTest");
        var db2 = TestFirestore(app2);
        var db2Coll = db2.Collection(db1Coll.Id);

        var db1CollAccumulator = new EventAccumulator<QuerySnapshot>(MainThreadId, FailTest);
        db1Coll.Listen(db1CollAccumulator.Listener);
        db1CollAccumulator.Await();

        var db2CollAccumulator = new EventAccumulator<QuerySnapshot>(MainThreadId, FailTest);
        db2Coll.Listen(db2CollAccumulator.Listener);
        db2CollAccumulator.Await();

        // At this point we have two firestore instances and separate listeners
        // attached to each one and all are in an idle state. Once the second
        // instance is disposed the listeners on the first instance should
        // continue to operate normally and the listeners on the second
        // instance should not receive any more events.

        db2CollAccumulator.ThrowOnAnyEvent();

        app2.Dispose();

        Await(db1Coll.Document().SetAsync(TestData(1)));

        db1CollAccumulator.Await();
      });
    }

    Task TestUpdateFieldInDocument() {
      return Async(() => {
        DocumentReference doc = TestDocument();
        var data = new Dictionary<string, object>{
          {"f1", "v1"},
          {"f2", "v2"},
        };

        Await(doc.SetAsync(data));
        Await(doc.UpdateAsync("f2", "v2b"));

        var actual = Await(doc.GetSnapshotAsync()).ToDictionary();
        var expected = new Dictionary<string, object>{
          {"f1", "v1"},
          {"f2", "v2b"},
        };
        AssertDeepEq("Resulting data does not match", expected, actual);
      });
    }

    Task TestArrayUnionAndRemove() {
      return Async(() => {
        DocumentReference doc = TestDocument();

        // Create via ArrayUnion
        var data = new Dictionary<string, object> { { "array", FieldValue.ArrayUnion(1L, 2L) } };
        Await(doc.SetAsync(data));
        var actual = Await(doc.GetSnapshotAsync()).ToDictionary();
        var expected = new Dictionary<string, object> { { "array", new List<object> { 1L, 2L } } };
        AssertDeepEq("Create via ArrayUnion", expected, actual);

        // Append via Update with ArrayUnion
        data = new Dictionary<string, object> { { "array", FieldValue.ArrayUnion(1L, 4L) } };
        Await(doc.UpdateAsync(data));
        actual = Await(doc.GetSnapshotAsync()).ToDictionary();
        expected = new Dictionary<string, object> {{ "array",
                                                      new List<object> { 1L, 2L, 4L }}};
        AssertDeepEq("Append via Update with ArrayUnion", expected, actual);

        // Append via Set/Merge with ArrayUnion
        data = new Dictionary<string, object> { { "array", FieldValue.ArrayUnion(2L, 3L) } };
        Await(doc.SetAsync(data, SetOptions.MergeAll));
        actual = Await(doc.GetSnapshotAsync()).ToDictionary();
        expected = new Dictionary<string, object> {{ "array",
                                                     new List<object> { 1L, 2L, 4L, 3L }}};
        AssertDeepEq("Append via Set/Merge with ArrayUnion", expected, actual);

        // Append object via Update with ArrayUnion
        data = new Dictionary<string, object> {
          { "array",
            FieldValue.ArrayUnion(1L, new Dictionary<string, object>{{"a", "value"}})
          }};
        Await(doc.UpdateAsync(data));
        actual = Await(doc.GetSnapshotAsync()).ToDictionary();
        expected = new Dictionary<string, object> {
          { "array",
            new List<object> { 1L, 2L, 4L, 3L, new Dictionary<string, object>{{"a", "value"}}}}};
        AssertDeepEq("Append object via Update with ArrayUnion", expected, actual);

        // Remove via Update with ArrayRemove
        data = new Dictionary<string, object> {
          { "array",
            FieldValue.ArrayRemove(1L, 4L)
          }};
        Await(doc.UpdateAsync(data));
        actual = Await(doc.GetSnapshotAsync()).ToDictionary();
        expected = new Dictionary<string, object> {
          { "array",
            new List<object> { 2L,  3L, new Dictionary<string, object>{{"a", "value"}}}}};
        AssertDeepEq("Remove via Update with ArrayRemove", expected, actual);

        // Remove via Set/Merge with ArrayRemove
        data = new Dictionary<string, object> {
          { "array",
            FieldValue.ArrayRemove(1L, 3L)
          }};
        Await(doc.SetAsync(data, SetOptions.MergeAll));
        actual = Await(doc.GetSnapshotAsync()).ToDictionary();
        expected = new Dictionary<string, object> {
          { "array",
            new List<object> { 2L, new Dictionary<string, object>{{"a", "value"}}}}};
        AssertDeepEq("Remove via Set/Merge with ArrayRemove", expected, actual);

        // Remove object via Update with ArrayRemove
        data = new Dictionary<string, object> {
          { "array",
            FieldValue.ArrayRemove(new Dictionary<string, object>{{"a", "value"}})
          }};
        Await(doc.UpdateAsync(data));
        actual = Await(doc.GetSnapshotAsync()).ToDictionary();
        expected = new Dictionary<string, object> {
          { "array",
            new List<object> { 2L }}};
        AssertDeepEq("Remove object via Update with ArrayRemove", expected, actual);
      });
    }

    Task TestUpdateFieldPath() {
      return Async(() => {
        DocumentReference doc = TestDocument();
        var data = new Dictionary<string, object>{
          {
            "f1", "v1"
          }, {
            "f2", new Dictionary<string, object>{
              {
                "a", new Dictionary<string, object>{
                  {
                    "b", new Dictionary<string, object>{
                      {"c", "v2"},
                    }
                  },
                }
              },
            }
          },
        };

        var updateData = new Dictionary<FieldPath, object>{
          { new FieldPath("f2", "a", "b", "c"), "v2b"},
          { new FieldPath("f2", "x", "y", "z"), "v3"},
        };

        var expected = new Dictionary<string, object>{
          {
            "f1", "v1"
          }, {
            "f2", new Dictionary<string, object>{
              {
                "a", new Dictionary<string, object>{
                  {
                    "b", new Dictionary<string, object>{
                      {"c", "v2b"},
                    }
                  },
                }
              }, {
                "x", new Dictionary<string, object>{
                  {
                    "y", new Dictionary<string, object>{
                      {"z", "v3"},
                    }
                  },
                }
              },
            }
          },
        };

        Await(doc.SetAsync(data));
        Await(doc.UpdateAsync(updateData));
        DocumentSnapshot snap = Await(doc.GetSnapshotAsync());

        var actual = snap.ToDictionary();
        AssertDeepEq("Resulting data does not match", expected, actual);
      });
    }

    Task TestWriteBatches() {
      return Async(() => {
        DocumentReference doc1 = TestDocument();
        DocumentReference doc2 = TestDocument();
        DocumentReference doc3 = TestDocument();

        // Initialize doc1 and doc2 with some data.
        var initialData = new Dictionary<string, object>{
          {"field", "value"},
        };
        Await(doc1.SetAsync(initialData));
        Await(doc2.SetAsync(initialData));

        // Perform batch that deletes doc1, updates doc2, and overwrites doc3.
        Await(doc1.Firestore.StartBatch()
            .Delete(doc1)
            .Update(doc2, new Dictionary<string, object> { { "field2", "value2" } })
            .Update(doc2, new Dictionary<FieldPath, object> { { new FieldPath("field3"), "value3" } })
            .Update(doc2, "field4", "value4")
            .Set(doc3, initialData)
            .CommitAsync());

        DocumentSnapshot snap1 = Await(doc1.GetSnapshotAsync());
        AssertEq("doc1 should have been deleted", snap1.Exists, false);

        DocumentSnapshot snap2 = Await(doc2.GetSnapshotAsync());
        AssertDeepEq("doc2 should have been updated", snap2.ToDictionary(),
            new Dictionary<string, object> {
              { "field", "value" },
              { "field2", "value2" },
              { "field3", "value3" },
              { "field4", "value4" },
            });

        DocumentSnapshot snap3 = Await(doc3.GetSnapshotAsync());
        AssertDeepEq("doc3 should have been set", snap3.ToDictionary(), initialData);

        // Verify that the Task returned from CommitAsync() correctly reports errors.
        var docWithInvalidName = TestCollection().Document("__badpath__");
        Task commitWithInvalidDocTask = docWithInvalidName.Firestore.StartBatch()
            .Set(docWithInvalidName, TestData(0))
            .CommitAsync();
        AssertTaskFaults(commitWithInvalidDocTask, FirestoreError.InvalidArgument, "__badpath__");
      });
    }

    Task TestTransaction() {
      return Async(() => {
        DocumentReference doc1 = TestDocument();
        DocumentReference doc2 = TestDocument();
        DocumentReference doc3 = TestDocument();

        // Initialize doc1 and doc2 with some data.
        var initialData = new Dictionary<string, object>{
          {"field", "value"},
        };
        Await(doc1.SetAsync(initialData));
        Await(doc2.SetAsync(initialData));

        // Perform transaction that reads doc1, deletes doc1, updates doc2, and overwrites doc3.
        string result = Await(doc1.Firestore.RunTransactionAsync<string>((transaction) => {
          AssertEq(MainThreadId, Thread.CurrentThread.ManagedThreadId);
          return transaction.GetSnapshotAsync(doc1).ContinueWith((getTask) => {
            AssertDeepEq("doc1 value matches expected", getTask.Result.ToDictionary(), initialData);
            transaction.Delete(doc1);
            transaction.Update(doc2, new Dictionary<string, object> { { "field2", "value2" } });
            transaction.Update(doc2, new Dictionary<FieldPath, object> { { new FieldPath("field3"), "value3" } });
            transaction.Update(doc2, "field4", "value4");
            transaction.Set(doc3, initialData);
            return "txn result";
          });
        }));
        AssertEq("Transaction result passed through", result, "txn result");

        DocumentSnapshot snap1 = Await(doc1.GetSnapshotAsync());
        AssertEq("doc1 should have been deleted", snap1.Exists, false);

        DocumentSnapshot snap2 = Await(doc2.GetSnapshotAsync());
        AssertDeepEq("doc2 should have been updated", snap2.ToDictionary(),
            new Dictionary<string, object> {
              { "field", "value" },
              { "field2", "value2" },
              { "field3", "value3" },
              { "field4", "value4" },
            });

        DocumentSnapshot snap3 = Await(doc3.GetSnapshotAsync());
        AssertDeepEq("doc3 should have been set", snap3.ToDictionary(), initialData);
      });
    }

    Task TestTransactionOptions() {
      return Async(() => {
        // Verify the initial values of a newly-created TransactionOptions object.
        {
          var options = new TransactionOptions();
          AssertEq(options.MaxAttempts, 5);
        }

        // Verify that setting TransactionOptions.MaxAttempts works.
        {
          var options = new TransactionOptions();
          options.MaxAttempts = 1;
          AssertEq(options.MaxAttempts, 1);
          options.MaxAttempts = 42;
          AssertEq(options.MaxAttempts, 42);
          options.MaxAttempts = Int32.MaxValue;
          AssertEq(options.MaxAttempts, Int32.MaxValue);
        }

        // Verify that setting TransactionOptions.MaxAttempts throws on invalid value.
        {
          var options = new TransactionOptions();
          AssertException(typeof(ArgumentException), () => { options.MaxAttempts = 0; });
          AssertException(typeof(ArgumentException), () => { options.MaxAttempts = -1; });
          AssertException(typeof(ArgumentException), () => { options.MaxAttempts = -42; });
          AssertException(typeof(ArgumentException), () => { options.MaxAttempts = Int32.MinValue; });
        }

        // Verify that TransactionOptions.ToString() returns the right value.
        {
          var options = new TransactionOptions();
          options.MaxAttempts = 42;
          AssertEq(options.ToString(), "TransactionOptions{MaxAttempts=42}");
        }
      });
    }

    // Tests the overload of RunTransactionAsync() where the update function returns a non-generic
    // Task object.
    Task TestTransactionWithNonGenericTask() {
      return Async(() => {
        DocumentReference doc = TestDocument();
        Await(db.RunTransactionAsync((transaction) => {
          transaction.Set(doc, TestData(1));
          // Create a plain (non-generic) `Task` result.
          return Task.Run(() => { });
        }));
        DocumentSnapshot snap = Await(doc.GetSnapshotAsync());
        AssertDeepEq(snap.ToDictionary(), TestData(1));
      });
    }

    Task TestTransactionAbort() {
      return Async(() => {
        // Returning a failed task should abort the transaction.
        int retries = 0;
        Task txnTask = db.RunTransactionAsync((transaction) => {
          retries++;
          TaskCompletionSource<object> tcs = new TaskCompletionSource<object>();
          tcs.SetException(new InvalidOperationException("Failed Task"));
          return tcs.Task;
        });
        Exception e = AwaitException(txnTask);
        AssertEq(retries, 1);
        AssertEq(e.GetType(), typeof(InvalidOperationException));
        AssertEq(e.Message, "Failed Task");

        // Throwing an exception should also abort the transaction.
        retries = 0;
        txnTask = db.RunTransactionAsync((transaction) => {
          retries++;
          throw new InvalidOperationException("Failed Exception");
        });
        e = AwaitException(txnTask);
        AssertEq(retries, 1);
        AssertEq(e.GetType(), typeof(InvalidOperationException));
        AssertEq(e.Message, "Failed Exception");
      });
    }

    Task TestTransactionTaskFailures() {
      return Async(() => {
        Task txnTask = db.RunTransactionAsync((transaction) => {
          var docWithInvalidName = TestCollection().Document("__badpath__");
          return transaction.GetSnapshotAsync(docWithInvalidName);
        });
        AssertTaskFaults(txnTask, FirestoreError.InvalidArgument, "__badpath__");
      });
    }

    Task TestTransactionRollsBackIfException() {
      return Async(() => {
        DocumentReference doc = TestDocument();
        Task txnTask = db.RunTransactionAsync((transaction) => {
          return transaction.GetSnapshotAsync(doc).ContinueWith(snapshotTask => {
            transaction.Set(doc, new Dictionary<string, object> { { "key", 42 } }, null);
            throw new TestException();
          });
        });
        Exception exception = AssertTaskFaults(txnTask);
            AssertEq(exception.GetType(), typeof(TestException));

            // Verify that the transaction was rolled back.
            DocumentSnapshot snap = Await(doc.GetSnapshotAsync());
            Assert("Document is still written when transaction throws exceptions", !snap.Exists);
      });
    }

    private class TestException : Exception {
      public TestException() {}
    }

    Task TestTransactionPermanentError() {
      return Async(() => {
        int retries = 0;
        DocumentReference doc = TestDocument();
        // Try to update a document that doesn't exist. Should fail permanently (no retries)
        // with a "Not Found" error.
        Task txnTask = db.RunTransactionAsync((transaction) => {
          retries++;
          transaction.Update(doc, TestData(0));
          return Task.FromResult<object>(null);
        });
        AssertTaskFaults(txnTask, FirestoreError.NotFound, doc.Id);
        AssertEq(retries, 1);
      });
    }

    // Asserts that all methods of a `Transaction` object throw `InvalidOperationException`.
    private void AssertTransactionMethodsThrow(Transaction txn, DocumentReference doc) {
      var sampleDataString = new Dictionary<string, object> { { "key", "value" } };
      var sampleDataPath = new Dictionary<FieldPath, object> { { new FieldPath("key"), "value" } };

      AssertException(typeof(InvalidOperationException), () => txn.Set(doc, sampleDataString));
      AssertException(typeof(InvalidOperationException), () => txn.Update(doc, sampleDataString));
      AssertException(typeof(InvalidOperationException), () => txn.Update(doc, sampleDataPath));
      AssertException(typeof(InvalidOperationException), () => txn.Update(doc, "key", "value"));
      AssertException(typeof(InvalidOperationException), () => txn.Delete(doc));

      Exception exception = AssertTaskFaults(txn.GetSnapshotAsync(doc));
      AssertIsType(exception, typeof(InvalidOperationException));
    }

    Task TestTransactionDispose() {
      return Async(() => {
        // Verify that the Transaction is disposed if the callback returns a null Task.
        // TODO(b/197348363) Re-enable this test on Android once the bug where returning null from
        // the callback specified to `RunTransactionAsync()` causes the test to hang is fixed.
        #if !UNITY_ANDROID
        {
          DocumentReference doc = TestDocument();
          Transaction capturedTransaction = null;
          Task txnTask = db.RunTransactionAsync(transaction => {
            capturedTransaction = transaction;
            return null;
          });
          AssertTaskFaults(txnTask);
          AssertTransactionMethodsThrow(capturedTransaction, doc);
        }
        #endif

        // Verify that the Transaction is disposed if the callback throws an exception.
        {
          DocumentReference doc = TestDocument();
          Transaction capturedTransaction = null;
          Task txnTask = db.RunTransactionAsync(transaction => {
            capturedTransaction = transaction;
            throw new InvalidOperationException("forced exception");
          });
          AssertTaskFaults(txnTask);
          AssertTransactionMethodsThrow(capturedTransaction, doc);
        }

        // Verify that the Transaction is disposed if the callback returns a Task that succeeds.
        {
          DocumentReference doc = TestDocument();
          Transaction capturedTransaction = null;
          Task txnTask = db.RunTransactionAsync(transaction => {
            return transaction.GetSnapshotAsync(doc).ContinueWith(task => {
              // Call a method on Transaction to ensure that it does not throw an exception.
              transaction.Set(doc, new Dictionary<string, object> { { "answer", 42 } });
              capturedTransaction = transaction;
            });
          });
          AssertTaskSucceeds(txnTask);
          AssertTransactionMethodsThrow(capturedTransaction, doc);
        }

        // Verify that the Transaction is disposed if the callback returns a Task that faults.
        {
          DocumentReference doc = TestDocument();
          Transaction capturedTransaction = null;
          Task txnTask = db.RunTransactionAsync(transaction => {
            capturedTransaction = transaction;
            var taskCompletionSource = new TaskCompletionSource<object>();
            taskCompletionSource.SetException(new InvalidOperationException("forced exception"));
            return taskCompletionSource.Task;
          });
          AssertTaskFaults(txnTask);
          AssertTransactionMethodsThrow(capturedTransaction, doc);
        }

        // Verify that the Transaction is disposed when the Firestore instance terminated.
        {
          FirebaseApp customApp = FirebaseApp.Create(db.App.Options, "transaction-terminate");
          FirebaseFirestore customDb = TestFirestore(customApp);
          DocumentReference doc = customDb.Document(TestDocument().Path);
          var barrier = new BarrierCompat(2);
          Transaction capturedTransaction = null;
          customDb.RunTransactionAsync(transaction => {
            return Task.Factory.StartNew<object>(() => {
              capturedTransaction = transaction;
              barrier.SignalAndWait();
              barrier.SignalAndWait();
              return null;
            });
          });
          try {
            barrier.SignalAndWait();
            AssertTaskSucceeds(customDb.TerminateAsync());
            // TODO(b/201415845) Remove the following two assertions once the commented call to
            // `AssertTaskFaults` below is uncommented. With that code commented the C# compiler
            // complains about these two variables being "unused".
            AssertNotNull("dummy call to prevent unused variable warning", doc);
            AssertNotNull("dummy call to prevent unused variable warning", capturedTransaction);
            // TODO(b/201415845) Uncomment this check once the crash on iOS and hang on Android
            // that it causes is fixed.
            // AssertTaskFaults(typeof(InvalidOperationException),
            //                  capturedTransaction.GetSnapshotAsync(doc));
          } finally {
            barrier.SignalAndWait();
          }
          customApp.Dispose();
          // TODO(b/171568274): Add an assertion that the Task returned from RunTransactionAsync()
          // either completes or faults once the inconsistent behavior is fixed.
        }

        // Verify that the Transaction is disposed when the Firestore instance is disposed.
        {
          FirebaseApp customApp = FirebaseApp.Create(db.App.Options, "transaction-dispose1");
          FirebaseFirestore customDb = TestFirestore(customApp);
          DocumentReference doc = customDb.Document(TestDocument().Path);
          var barrier = new BarrierCompat(2);
          Transaction capturedTransaction = null;
          Task capturedTask = null;
          customDb.RunTransactionAsync(transaction => {
            capturedTask = Task.Factory.StartNew<object>(() => {
              capturedTransaction = transaction;
              barrier.SignalAndWait();
              barrier.SignalAndWait();
              return null;
            });
            return capturedTask;
          });
          try {
            barrier.SignalAndWait();
            customApp.Dispose();
            AssertTaskIsPending(capturedTask);
            AssertTransactionMethodsThrow(capturedTransaction, doc);
            AssertTaskIsPending(capturedTask);
          } finally {
            barrier.SignalAndWait();
          }
          AssertTaskSucceeds(capturedTask);
          // TODO(b/171568274): Add an assertion that the Task returned from RunTransactionAsync()
          // either completes or faults once the inconsistent behavior is fixed.
        }

        // Verify that the Transaction is disposed when the Firestore instance is disposed
        // directly from the transaction callback.
        {
          FirebaseApp customApp = FirebaseApp.Create(db.App.Options, "transaction-dispose2");
          FirebaseFirestore customDb = TestFirestore(customApp);
          DocumentReference doc = customDb.Document(TestDocument().Path);
          var barrier = new BarrierCompat(2);
          Transaction capturedTransaction = null;
          customDb.RunTransactionAsync(transaction => {
            capturedTransaction = transaction;
            customApp.Dispose();
            barrier.SignalAndWait();
            barrier.SignalAndWait();
            var taskCompletionSource = new TaskCompletionSource<object>();
            taskCompletionSource.SetResult(null);
            return taskCompletionSource.Task;
          });
          try {
            barrier.SignalAndWait();
            AssertTransactionMethodsThrow(capturedTransaction, doc);
          } finally {
            barrier.SignalAndWait();
          }
          // TODO(b/171568274): Add an assertion that the Task returned from RunTransactionAsync()
          // either completes or faults once the inconsistent behavior is fixed.
        }

        // Verify that the Transaction is disposed when the Firestore instance is disposed
        // from the task returned from the transaction callback.
        {
          FirebaseApp customApp = FirebaseApp.Create(db.App.Options, "transaction-dispose3");
          FirebaseFirestore customDb = TestFirestore(customApp);
          DocumentReference doc = customDb.Document(TestDocument().Path);
          var barrier = new BarrierCompat(2);
          Transaction capturedTransaction = null;
          Task capturedTask = null;
          customDb.RunTransactionAsync(transaction => {
            capturedTask = Task.Factory.StartNew<object>(() => {
              capturedTransaction = transaction;
              customApp.Dispose();
              barrier.SignalAndWait();
              barrier.SignalAndWait();
              return null;
            });
            return capturedTask;
          });
          try {
            barrier.SignalAndWait();
            AssertTaskIsPending(capturedTask);
            AssertTransactionMethodsThrow(capturedTransaction, doc);
          } finally {
            barrier.SignalAndWait();
          }
          // TODO(b/171568274): Add an assertion that the Task returned from RunTransactionAsync()
          // either completes or faults once the inconsistent behavior is fixed.
        }
      });
    }

    Task TestTransactionsInParallel() {
      return Async(() => {
        string documentPath = TestDocument().Path;

        FirebaseApp[] apps = new FirebaseApp[3];
        for (int i = 0; i < apps.Length; i++) {
          apps[i] = FirebaseApp.Create(db.App.Options, "transactions-in-parallel" + (i + 1));
        }
        FirebaseFirestore[] firestores = new FirebaseFirestore[apps.Length];
        for (int i = 0; i < firestores.Length; i++) {
          firestores[i] = TestFirestore(apps[i]);
        }

        int numTransactionsPerFirestore = 3;
        List<Task> tasks = new List<Task>();
        for (int i = 0; i < numTransactionsPerFirestore; i++) {
          foreach (FirebaseFirestore firestore in firestores) {
            Task txnTask = firestore.RunTransactionAsync(transaction => {
              DocumentReference currentDoc = firestore.Document(documentPath);
              return transaction.GetSnapshotAsync(currentDoc).ContinueWith(task => {
                DocumentSnapshot currentSnapshot = task.Result;
                int currentValue;
                if (currentSnapshot.TryGetValue("count", out currentValue)) {
                  transaction.Update(currentDoc, "count", currentValue + 1);
                } else {
                  var data = new Dictionary<string, object> { { "count", 1 } };
                  transaction.Set(currentDoc, data);
                }
              });
            });
            tasks.Add(txnTask);
          }
        }

        foreach (Task task in tasks) {
          AssertTaskSucceeds(task);
        }

        DocumentReference doc = db.Document(documentPath);
        DocumentSnapshot snapshot = AssertTaskSucceeds(doc.GetSnapshotAsync(Source.Server));
        int actualValue = snapshot.GetValue<int>("count", ServerTimestampBehavior.None);
        int expectedValue = numTransactionsPerFirestore * firestores.Length;
        AssertEq<int>(actualValue, expectedValue);

        foreach (FirebaseApp app in apps) {
          app.Dispose();
        }
      });
    }

    Task TestTransactionsFromMultiDBInParallel() {
      return Async(() => {
        FirebaseApp app = FirebaseApp.Create(FirebaseApp.DefaultInstance.Options, "multi-DB-transactions-in-parallel");

        int numOfFirestores = 3;
        int numTransactionsPerFirestore = 3;

        FirebaseFirestore[] firestores = new FirebaseFirestore[3];
        DocumentReference[] docs = new DocumentReference[3];
        for (int i = 0; i < numOfFirestores; i++) {
          FirebaseFirestore firestore = TestFirestore(app, "test-db" + ( i==0 ? "" : "-" + i ));
          firestores[i] = firestore;
          docs[i] = firestore.Collection("foo").Document();
        }

        List<Task> tasks = new List<Task>();
        for (int i = 0; i < numTransactionsPerFirestore; i++) {
          for (int j = 0; j < numOfFirestores; j++) {
            FirebaseFirestore firestore = firestores[j];
            DocumentReference currentDoc = docs[j];
            Task txnTask = firestore.RunTransactionAsync(transaction => {
              return transaction.GetSnapshotAsync(currentDoc).ContinueWith(task => {
                DocumentSnapshot currentSnapshot = task.Result;
                int currentValue;
                if (currentSnapshot.TryGetValue("count", out currentValue)) {
                  transaction.Update(currentDoc, "count", currentValue + 1);
                } else {
                  var data = new Dictionary<string, object> { { "count", 1 } };
                  transaction.Set(currentDoc, data);
                }
              });
            });
            tasks.Add(txnTask);
          }
        }

        foreach (Task task in tasks) {
          AssertTaskSucceeds(task);
        }

        foreach (DocumentReference doc in docs) {
          DocumentSnapshot snapshot = AssertTaskSucceeds(doc.GetSnapshotAsync(Source.Server));
          int actualValue = snapshot.GetValue<int>("count", ServerTimestampBehavior.None);
          int expectedValue = numTransactionsPerFirestore;
          AssertEq<int>(actualValue, expectedValue);
        }

        app.Dispose();
      });
    }

    Task TestTransactionWithExplicitMaxAttempts() {
      return Async(() => {
        var options = new TransactionOptions();
        options.MaxAttempts = 3;
        int numAttempts = 0;
        DocumentReference doc = TestDocument();

        Task txnTask = db.RunTransactionAsync(options, transaction => {
          numAttempts++;
          return transaction.GetSnapshotAsync(doc).ContinueWith(snapshot => {
            // Queue a write via the transaction.
            transaction.Set(doc, TestData(0));
            // But also write the document (out-of-band) so the transaction is retried.
            return doc.SetAsync(TestData(numAttempts));
          }).Unwrap();
        });

        AssertTaskFaults(txnTask, FirestoreError.FailedPrecondition);
        AssertEq(numAttempts, 3);
      });
    }

    Task TestTransactionMaxRetryFailure() {
      return Async(() => {
        int retries = 0;
        DocumentReference doc = TestDocument();
        FirebaseFirestore.LogLevel = LogLevel.Debug;
        Task txnTask = db.RunTransactionAsync((transaction) => {
          retries++;
          return transaction.GetSnapshotAsync(doc).ContinueWith((snapshot) => {
            // Queue a write via the transaction.
            transaction.Set(doc, TestData(0));
            // But also write the document (out-of-band) so the transaction is retried.
            return doc.SetAsync(TestData(retries));
          }).Unwrap();
        });
        AssertTaskFaults(txnTask, FirestoreError.FailedPrecondition);
        // The transaction API will retry 6 times before giving up.
        AssertEq(retries, 6);
      });
    }

    Task TestSetOptions() {
      return Async(() => {
        DocumentReference doc = TestDocument();
        var initialData = new Dictionary<string, object> {
          { "field1", "value1" },
        };

        var set1 = new Dictionary<string, object> {
          { "field2", "value2" }
        };
        var setOptions1 = SetOptions.MergeAll;

        var set2 = new Dictionary<string, object> {
          { "field3", "value3" },
          { "not-field4", "not-value4" }
        };
        var setOptions2 = SetOptions.MergeFields("field3");

        var set3 = new Dictionary<string, object> {
          { "field4", "value4" },
          { "not-field5", "not-value5" }
        };
        var setOptions3 = SetOptions.MergeFields(new FieldPath("field4"));

        var expected = new Dictionary<string, object> {
          { "field1", "value1" },
          { "field2", "value2" },
          { "field3", "value3" },
          { "field4", "value4" },
        };

        Await(doc.SetAsync(initialData));
        Await(doc.SetAsync(set1, setOptions1));
        Await(doc.Firestore.StartBatch().Set(doc, set2, setOptions2).CommitAsync());
        // TODO(b/139355404): Switch the following SetAsync() to use a transaction instead once
        // transactions are implemented.
        Await(doc.SetAsync(set3, setOptions3));

        DocumentSnapshot snap = Await(doc.GetSnapshotAsync());
        AssertDeepEq(snap.ToDictionary(), expected);
      });
    }

    Task TestCanTraverseCollectionsAndDocuments() {
      return Async(() => {
        // doc path from root Firestore.
        AssertEq("a/b/c/d", db.Document("a/b/c/d").Path);

        // collection path from root Firestore.
        AssertEq("a/b/c/d", db.Collection("a/b/c").Document("d").Path);

        // doc path from CollectionReference.
        AssertEq("a/b/c/d", db.Collection("a").Document("b/c/d").Path);

        // collection path from DocumentReference.
        AssertEq("a/b/c/d/e", db.Document("a/b").Collection("c/d/e").Path);
      });
    }

    Task TestCanTraverseCollectionAndDocumentParents() {
      return Async(() => {
        CollectionReference collection = db.Collection("a/b/c");
        AssertEq("a/b/c", collection.Path);

        DocumentReference doc = collection.Parent;
        AssertEq("a/b", doc.Path);

        collection = doc.Parent;
        AssertEq("a", collection.Path);

        DocumentReference invalidDoc = collection.Parent;
        AssertEq(null, invalidDoc);
      });
    }

    Task TestDocumentSnapshot() {
      return Async(() => {
        DocumentReference doc = db.Collection("col2").Document();
        var data = TestData();

        Await(doc.SetAsync(data));
        DocumentSnapshot snap = Await(doc.GetSnapshotAsync());

        TestDocumentSnapshotGetValue(snap, data);
        TestDocumentSnapshotTryGetValue(snap, data);
        TestDocumentSnapshotContainsField(snap, data);
      });
    }

    Task TestDocumentSnapshotServerTimestampBehavior() {
      return Async(() => {
        DocumentReference doc = db.Collection("col2").Document();

        bool cleanup = true;
        try {
          // Disable network so we can test unresolved server timestamp behavior.
          Await(doc.Firestore.DisableNetworkAsync());

          doc.SetAsync(new Dictionary<string, object> { { "timestamp", "prev" } });
          doc.SetAsync(new Dictionary<string, object> { { "timestamp", FieldValue.ServerTimestamp } });

          DocumentSnapshot snap = Await(doc.GetSnapshotAsync());

          // Default / None should return null.
          AssertEq(snap.ToDictionary()["timestamp"], null);
          AssertEq(snap.GetValue<object>("timestamp"), null);
          AssertEq(snap.ToDictionary(ServerTimestampBehavior.None)["timestamp"], null);
          AssertEq(snap.GetValue<object>("timestamp", ServerTimestampBehavior.None), null);

          // Previous should be "prev"
          AssertEq(snap.ToDictionary(ServerTimestampBehavior.Previous)["timestamp"], "prev");
          AssertEq(snap.GetValue<object>("timestamp", ServerTimestampBehavior.Previous), "prev");

          // Estimate should be a timestamp.
          Assert("Estimate should be a Timestamp",
              snap.ToDictionary(ServerTimestampBehavior.Estimate)["timestamp"] is Timestamp);
          Assert("Estimate should be a Timestamp",
              snap.GetValue<object>("timestamp", ServerTimestampBehavior.Estimate) is Timestamp);
        } catch (ThreadAbortException) {
          // Don't try to do anything else on this thread if it was aborted, or else it will hang.
          cleanup = false;
        } finally {
          if (cleanup) {
            Await(doc.Firestore.EnableNetworkAsync());
          }
        }
      });
    }

    Task TestDocumentSnapshotIntegerIncrementBehavior() {
      return Async(() => {
        DocumentReference doc = TestDocument();

        var data = TestData();
        Await(doc.SetAsync(data));

        var incrementValue = FieldValue.Increment(1L);

        var updateData = new Dictionary<string, object>{
          {"metadata.createdAt", incrementValue }
        };

        Await(doc.UpdateAsync(updateData));
        DocumentSnapshot snap = Await(doc.GetSnapshotAsync());

        var expected = TestData();
        ((Dictionary<string, object>)expected["metadata"])["createdAt"] = 2L;

        var actual = snap.ToDictionary();
        AssertDeepEq("Resulting data does not match", expected, actual);
      });
    }

    Task TestDocumentSnapshotDoubleIncrementBehavior() {
      return Async(() => {
        DocumentReference doc = TestDocument();

        var data = TestData();
        Await(doc.SetAsync(data));

        var incrementValue = FieldValue.Increment(1.5);

        var updateData = new Dictionary<string, object>{
          {"metadata.createdAt", incrementValue }
        };

        Await(doc.UpdateAsync(updateData));
        DocumentSnapshot snap = Await(doc.GetSnapshotAsync());

        var expected = TestData();
        ((Dictionary<string, object>)expected["metadata"])["createdAt"] = 2.5;

        var actual = snap.ToDictionary();
        AssertDeepEq("Resulting data does not match", expected, actual);
      });
    }

    private void TestDocumentSnapshotGetValue(DocumentSnapshot snap, Dictionary<string, object> data) {
      AssertEq(data["name"], snap.GetValue<string>("name"));
      AssertDeepEq("Resulting data.metadata does not match.",
          data["metadata"],
          snap.GetValue<Dictionary<string, object>>("metadata"));
      AssertEq("deep-field-1", snap.GetValue<string>("metadata.deep.field"));
      AssertEq("deep-field-1", snap.GetValue<string>(new FieldPath("metadata", "deep", "field")));
      // Nonexistent field.
      AssertException(typeof(InvalidOperationException),
          () => snap.GetValue<object>("nonexistent"));
      // Existent field deserialized to wrong type.
      AssertException(typeof(ArgumentException),
          () => snap.GetValue<long>("name"));
    }

    private void TestDocumentSnapshotTryGetValue(DocumentSnapshot snap, Dictionary<string, object> data) {
      // Existent field.
      String name;
      Assert("Got value", snap.TryGetValue<string>("name", out name));
      AssertEq(data["name"], name);

      // Nonexistent field.
      Assert("Should not have got value", !snap.TryGetValue<string>("namex", out name));
      AssertEq(null, name);

      // Existent field deserialized to wrong type.
      AssertException(typeof(ArgumentException),
          () => {
            long l;
            snap.TryGetValue<long>("name", out l);
          });
    }

    private void TestDocumentSnapshotContainsField(DocumentSnapshot snap, Dictionary<string, object> data) {
      // Existent fields.
      Assert("Field should exist", snap.ContainsField("name"));
      Assert("Field should exist", snap.ContainsField("metadata.deep.field"));
      Assert("Field should exist", snap.ContainsField(new FieldPath("metadata", "deep", "field")));

      // Nonexistent field.
      Assert("Field should not exist", !snap.ContainsField("namex"));
    }

    Task TestSnapshotMetadataEqualsAndGetHashCode() {
      return Async(() => {
        var meta1 = new SnapshotMetadata(false, false);
        var meta2 = new SnapshotMetadata(false, true);
        var meta3 = new SnapshotMetadata(true, false);
        var meta4 = new SnapshotMetadata(true, true);
        var meta5 = new SnapshotMetadata(false, true);

        AssertEq(meta1.Equals(meta1), true);
        AssertEq(meta2.Equals(meta5), true);
        AssertEq(meta1.Equals(meta2), false);
        AssertEq(meta1.Equals(meta3), false);
        AssertEq(meta1.Equals(meta4), false);
        AssertEq(meta2.Equals(meta3), false);
        AssertEq(meta2.Equals(meta4), false);
        AssertEq(meta3.Equals(meta4), false);
        AssertEq(meta1.Equals(null), false);
        AssertEq(meta1.Equals("string"), false);

        AssertEq(meta1.GetHashCode() == meta1.GetHashCode(), true);
        AssertEq(meta2.GetHashCode() == meta5.GetHashCode(), true);
        AssertEq(meta1.GetHashCode() == meta2.GetHashCode(), false);
        AssertEq(meta1.GetHashCode() == meta3.GetHashCode(), false);
        AssertEq(meta1.GetHashCode() == meta4.GetHashCode(), false);
        AssertEq(meta2.GetHashCode() == meta3.GetHashCode(), false);
        AssertEq(meta2.GetHashCode() == meta4.GetHashCode(), false);
        AssertEq(meta3.GetHashCode() == meta4.GetHashCode(), false);
      });
    }

    /*
    Anonymous authentication must be enabled for TestAuthIntegration to pass.

    Also, the following security rules are required for TestAuthIntegrationt to pass:

    rules_version='2'
    service cloud.firestore {
      match /databases/{database}/documents {
        match /{somePath=**}/{collection}/{document} {
          allow read, write: if collection != 'private';
        }
        match /private/{document=**} {
          allow read, write: if request.auth != null;
        }
      }
    }
    */
    Task TestAuthIntegration() {
      return Async(() => {
        var firebaseAuth = Firebase.Auth.FirebaseAuth.DefaultInstance;
        var data = TestData();

        firebaseAuth.SignOut();

        DocumentReference doc = db.Collection("private").Document();
        // TODO(mikelehen): Check for permission_denied once we plumb errors through somehow.
        AssertException(typeof(Exception), () => Await(doc.SetAsync(data)));

        Await(firebaseAuth.SignInAnonymouslyAsync());

        // Write should now succeed.
        Await(doc.SetAsync(data));

        firebaseAuth.SignOut();

        // TODO(b/138616555): We shouldn't need this sleep and extra SignOut(), but it seems like
        // Auth sometimes sends us an extra event.
        System.Threading.Thread.Sleep(1000);
        firebaseAuth.SignOut();
      });
    }

    Task TestDocumentListen() {
      return Async(() => {
        var doc = TestDocument();
        var initialData = TestData(1);
        var newData = TestData(2);

        Await(doc.SetAsync(initialData));

        var accumulator = new EventAccumulator<DocumentSnapshot>(MainThreadId, FailTest);
        var registration = doc.Listen(accumulator.Listener);

        // Ensure that the Task from the ListenerRegistration is in the correct state.
        AssertTaskIsPending(registration.ListenerTask);

        // Wait for the first snapshot.
        DocumentSnapshot snapshot = accumulator.Await();
        AssertDeepEq("Initial snapshot matches", snapshot.ToDictionary(), initialData);
        AssertEq(snapshot.Metadata.IsFromCache, true);
        AssertEq(snapshot.Metadata.HasPendingWrites, false);

        // Write new data and wait for the resulting snapshot.
        doc.SetAsync(newData);
        snapshot = accumulator.Await();
        AssertDeepEq("Second snapshot matches written data",
            snapshot.ToDictionary(), newData);
        AssertEq(snapshot.Metadata.HasPendingWrites, true);

        // Remove the listener and make sure we don't get events anymore.
        accumulator.ThrowOnAnyEvent();
        registration.Stop();
        AssertTaskSucceeds(registration.ListenerTask);
        Await(doc.SetAsync(TestData(3)));

        // Ensure that the Task from the ListenerRegistration correctly fails with an error.
        var docWithInvalidName = TestCollection().Document("__badpath__");
        var callbackInvoked = false;
        var registration2 = docWithInvalidName.Listen(snap => { callbackInvoked = true; });
        AssertTaskFaults(registration2.ListenerTask, FirestoreError.InvalidArgument, "__badpath__");
        registration2.Stop();
        System.Threading.Thread.Sleep(50);
        Assert("The callback should not have been invoked", !callbackInvoked);
      });
    }

    Task TestDocumentListenWithMetadataChanges() {
      return Async(() => {
        var doc = TestDocument();
        var initialData = TestData(1);
        var newData = TestData(2);

        Await(doc.SetAsync(initialData));

        var accumulator = new EventAccumulator<DocumentSnapshot>(MainThreadId, FailTest);
        var registration = doc.Listen(MetadataChanges.Include, accumulator.Listener);

        // Ensure that the Task from the ListenerRegistration is in the correct state.
        AssertTaskIsPending(registration.ListenerTask);

        // Wait for the first snapshot.
        DocumentSnapshot snapshot = accumulator.Await();
        AssertDeepEq("Initial snapshot matches", snapshot.ToDictionary(), initialData);
        AssertEq(snapshot.Metadata.IsFromCache, true);
        AssertEq(snapshot.Metadata.HasPendingWrites, false);

        // Wait for new snapshot once we're synced with the backend.
        snapshot = accumulator.Await();
        AssertEq(snapshot.Metadata.IsFromCache, false);

        // Write new data and wait for the resulting snapshot.
        doc.SetAsync(newData);
        snapshot = accumulator.Await();
        AssertDeepEq("Second snapshot matches written data",
            snapshot.ToDictionary(), newData);
        AssertEq(snapshot.Metadata.HasPendingWrites, true);

        // Wait for new snapshot once write completes.
        snapshot = accumulator.Await();
        AssertEq(snapshot.Metadata.HasPendingWrites, false);

        // Remove the listener and make sure we don't get events anymore.
        accumulator.ThrowOnAnyEvent();
        registration.Stop();
        AssertTaskSucceeds(registration.ListenerTask);
        Await(doc.SetAsync(TestData(3)));

        // Ensure that the Task from the ListenerRegistration correctly fails with an error.
        var docWithInvalidName = TestCollection().Document("__badpath__");
        var callbackInvoked = false;
        var registration2 =
            docWithInvalidName.Listen(MetadataChanges.Include, snap => { callbackInvoked = true; });
        AssertTaskFaults(registration2.ListenerTask, FirestoreError.InvalidArgument, "__badpath__");
        registration2.Stop();
        System.Threading.Thread.Sleep(50);
        Assert("The callback should not have been invoked", !callbackInvoked);
      });
    }

    Task TestQueryListen() {
      return Async(() => {
        var collection = TestCollection();
        var firstDoc = TestData(1);
        var secondDoc = TestData(2);

        Await(collection.Document("a").SetAsync(firstDoc));

        var accumulator = new EventAccumulator<QuerySnapshot>(MainThreadId, FailTest);
        var registration = collection.Listen(accumulator.Listener);

        // Ensure that the Task from the ListenerRegistration is in the correct state.
        AssertTaskIsPending(registration.ListenerTask);

        // Wait for the first snapshot.
        QuerySnapshot snapshot = accumulator.Await();
        AssertEq("Expected one document", 1, snapshot.Count);
        AssertDeepEq("First doc matches", snapshot[0].ToDictionary(), firstDoc);
        AssertEq(snapshot.Metadata.IsFromCache, true);
        AssertEq(snapshot.Metadata.HasPendingWrites, false);

        // Write a new document and wait for the resulting snapshot.
        collection.Document("b").SetAsync(secondDoc);
        snapshot = accumulator.Await();
        AssertEq("Expected two documents.", 2, snapshot.Count);
        AssertDeepEq("First doc matches", snapshot[0].ToDictionary(), firstDoc);
        AssertDeepEq("Second doc matches", snapshot[1].ToDictionary(), secondDoc);
        AssertEq(snapshot.Metadata.HasPendingWrites, true);

        // Remove the listener and make sure we don't get events anymore.
        accumulator.ThrowOnAnyEvent();
        registration.Stop();
        AssertTaskSucceeds(registration.ListenerTask);
        Await(collection.Document("c").SetAsync(TestData(3)));

        // Ensure that the Task from the ListenerRegistration correctly fails with an error.
        var collectionWithInvalidName = TestCollection().Document("__badpath__").Collection("sub");
        var callbackInvoked = false;
        var registration2 = collectionWithInvalidName.Listen(snap => { callbackInvoked = true; });
        AssertTaskFaults(registration2.ListenerTask, FirestoreError.InvalidArgument, "__badpath__");
        registration2.Stop();
        System.Threading.Thread.Sleep(50);
        Assert("The callback should not have been invoked", !callbackInvoked);
      });
    }

    Task TestQueryListenWithMetadataChanges() {
      return Async(() => {
        var collection = TestCollection();

        var firstDoc = TestData(1);
        var secondDoc = TestData(2);

        Await(collection.Document("a").SetAsync(firstDoc));

        var accumulator = new EventAccumulator<QuerySnapshot>(MainThreadId, FailTest);
        var registration = collection.Listen(MetadataChanges.Include, accumulator.Listener);

        // Ensure that the Task from the ListenerRegistration is in the correct state.
        AssertTaskIsPending(registration.ListenerTask);

        // Wait for the first snapshot.
        QuerySnapshot snapshot = accumulator.Await();
        AssertEq("Expected one document", 1, snapshot.Count);
        AssertDeepEq("First doc matches", snapshot[0].ToDictionary(), firstDoc);
        AssertEq(snapshot.Metadata.IsFromCache, true);
        AssertEq(snapshot.Metadata.HasPendingWrites, false);

        // Wait for new snapshot once we're synced with the backend.
        snapshot = accumulator.Await();
        AssertEq(snapshot.Metadata.IsFromCache, false);

        // Write a new document and wait for the resulting snapshot.
        collection.Document("b").SetAsync(secondDoc);
        snapshot = accumulator.Await();
        AssertEq("Expected two documents.", 2, snapshot.Count);
        AssertDeepEq("First doc matches", snapshot[0].ToDictionary(), firstDoc);
        AssertDeepEq("Second doc matches", snapshot[1].ToDictionary(), secondDoc);
        AssertEq(snapshot.Metadata.HasPendingWrites, true);

        // Wait for new snapshot once write completes.
        snapshot = accumulator.Await();
        AssertEq(snapshot.Metadata.HasPendingWrites, false);

        // Remove the listener and make sure we don't get events anymore.
        accumulator.ThrowOnAnyEvent();
        registration.Stop();
        AssertTaskSucceeds(registration.ListenerTask);
        Await(collection.Document("c").SetAsync(TestData(3)));

        // Ensure that the Task from the ListenerRegistration correctly fails with an error.
        var collectionWithInvalidName = TestCollection().Document("__badpath__").Collection("sub");
        var callbackInvoked = false;
        var registration2 = collectionWithInvalidName.Listen(MetadataChanges.Include,
                                                             snap => { callbackInvoked = true; });
        AssertTaskFaults(registration2.ListenerTask, FirestoreError.InvalidArgument, "__badpath__");
        registration2.Stop();
        System.Threading.Thread.Sleep(50);
        Assert("The callback should not have been invoked", !callbackInvoked);
      });
    }

    Task TestQuerySnapshotChanges() {
      return Async(() => {
        var collection = TestCollection();

        var initialData = TestData(1);
        var updatedData = TestData(2);

        Await(collection.Document("a").SetAsync(initialData));

        var accumulator = new EventAccumulator<QuerySnapshot>(MainThreadId, FailTest);
        var registration = collection.Listen(MetadataChanges.Include, accumulator.Listener);

        // Wait for the first snapshot.
        QuerySnapshot snapshot = accumulator.Await();
        AssertEq("Expected one document", 1, snapshot.Count);
        AssertDeepEq("First snapshot matches initial data", snapshot[0].ToDictionary(), initialData);
        AssertDeepEq("Can be converted to an array", snapshot.ToArray()[0].ToDictionary(), initialData);
        AssertEq(snapshot.Metadata.IsFromCache, true);
        AssertEq(snapshot.Metadata.HasPendingWrites, false);

        // Wait for new snapshot once we're synced with the backend.
        snapshot = accumulator.Await();
        AssertEq(snapshot.Metadata.IsFromCache, false);

        // Update the document and wait for the resulting snapshot.
        collection.Document("a").SetAsync(updatedData);
        snapshot = accumulator.Await();
        AssertDeepEq("New snapshot contains updated data", snapshot[0].ToDictionary(), updatedData);
        AssertEq(snapshot.Metadata.HasPendingWrites, true);

        // Wait for snapshot indicating the write has completed.
        snapshot = accumulator.Await();
        AssertEq(snapshot.Metadata.HasPendingWrites, false);

        var changes = snapshot.GetChanges();
        AssertEq("Expected zero documents.", 0, changes.Count());

        var changesIncludingMetadata = snapshot.GetChanges(MetadataChanges.Include);
        AssertEq("Expected one document.", 1, changesIncludingMetadata.Count());

        var changedDocument = changesIncludingMetadata.First().Document;
        AssertEq(changedDocument.Metadata.HasPendingWrites, false);

        // Remove the listener and make sure we don't get events anymore.
        accumulator.ThrowOnAnyEvent();
        registration.Stop();
        Await(collection.Document("c").SetAsync(TestData(3)));
      });
    }

    Task TestQueries() {
      return Async(() => {
        // Initialize collection with a few test documents to query against.
        var c = TestCollection();
        Await(c.Document("a").SetAsync(new Dictionary<string, object> {
          { "num", 1 },
          { "state", "created" },
          { "active", true },
          { "nullable", "value" },
        }));
        Await(c.Document("b").SetAsync(new Dictionary<string, object> {
          { "num", 2 },
          { "state", "done" },
          { "active", false },
          { "nullable", null },
        }));
        Await(c.Document("c").SetAsync(new Dictionary<string, object> {
          { "num", 3 },
          { "state", "done" },
          { "active", true },
          { "nullable", null },
        }));
        // Put in a nested collection (with same ID) for testing collection group queries.
        Await(c.Document("d")
                  .Collection(c.Id)
                  .Document("d-nested")
                  .SetAsync(new Dictionary<string, object> {
                    { "num", 4 },
                    { "state", "created" },
                    { "active", false },
                    { "nullable", null },
                  }));

        AssertQueryResults(
            desc: "EqualTo",
            query: c.WhereEqualTo("num", 1),
            docIds: AsList("a"));
        AssertQueryResults(
            desc: "EqualTo (FieldPath)",
            query: c.WhereEqualTo(new FieldPath("num"), 1),
            docIds: AsList("a"));

        AssertQueryResults(desc: "NotEqualTo", query: c.WhereNotEqualTo("num", 1),
                           docIds: AsList("b", "c"));
        AssertQueryResults(desc: "NotEqualTo (FieldPath)",
                           query: c.WhereNotEqualTo(new FieldPath("num"), 1),
                           docIds: AsList("b", "c"));
        AssertQueryResults(desc: "NotEqualTo (FieldPath) on nullable",
                           query: c.WhereNotEqualTo(new FieldPath("nullable"), null),
                           docIds: AsList("a"));

        AssertQueryResults(desc: "LessThanOrEqualTo", query: c.WhereLessThanOrEqualTo("num", 2),
                           docIds: AsList("a", "b"));
        AssertQueryResults(
            desc: "LessThanOrEqualTo (FieldPath)",
            query: c.WhereLessThanOrEqualTo(new FieldPath("num"), 2),
            docIds: AsList("a", "b"));

        AssertQueryResults(
            desc: "LessThan",
            query: c.WhereLessThan("num", 2),
            docIds: AsList("a"));
        AssertQueryResults(
            desc: "LessThan (FieldPath)",
            query: c.WhereLessThan(new FieldPath("num"), 2),
            docIds: AsList("a"));

        AssertQueryResults(
            desc: "GreaterThanOrEqualTo",
            query: c.WhereGreaterThanOrEqualTo("num", 2),
            docIds: AsList("b", "c"));
        AssertQueryResults(
            desc: "GreaterThanOrEqualTo (FieldPath)",
            query: c.WhereGreaterThanOrEqualTo(new FieldPath("num"), 2),
            docIds: AsList("b", "c"));

        AssertQueryResults(
            desc: "GreaterThan",
            query: c.WhereGreaterThan("num", 2),
            docIds: AsList("c"));
        AssertQueryResults(
            desc: "GreaterThan (FieldPath)",
            query: c.WhereGreaterThan(new FieldPath("num"), 2),
            docIds: AsList("c"));

        AssertQueryResults(
            desc: "two EqualTos",
            query: c.WhereEqualTo("state", "done").WhereEqualTo("active", false),
            docIds: AsList("b"));

        AssertQueryResults(
            desc: "OrderBy, Limit",
            query: c.OrderBy("num").Limit(2),
            docIds: AsList("a", "b"));
        AssertQueryResults(
            desc: "OrderBy, Limit (FieldPath)",
            query: c.OrderBy(new FieldPath("num")).Limit(2),
            docIds: AsList("a", "b"));

        AssertQueryResults(
            desc: "OrderByDescending, Limit",
            query: c.OrderByDescending("num").Limit(2),
            docIds: AsList("c", "b"));
        AssertQueryResults(
            desc: "OrderByDescending, Limit (FieldPath)",
            query: c.OrderByDescending(new FieldPath("num")).Limit(2),
            docIds: AsList("c", "b"));

        AssertQueryResults(
            desc: "StartAfter",
            query: c.OrderBy("num").StartAfter(2),
            docIds: AsList("c"));
        AssertQueryResults(
            desc: "EndBefore",
            query: c.OrderBy("num").EndBefore(2),
            docIds: AsList("a"));
        AssertQueryResults(
            desc: "StartAt, EndAt",
            query: c.OrderBy("num").StartAt(2).EndAt(2),
            docIds: AsList("b"));

        // Collection Group Query
        AssertQueryResults(
          desc: "CollectionGroup",
          query: db.CollectionGroup(c.Id),
          docIds: AsList("a", "b", "c", "d-nested")
        );
      });
    }

    Task TestWhereFilterQueries() {
      return Async(() => {
        // Initialize collection with a few test documents to query against.
        var c = TestCollection();
        Await(c.Document("a").SetAsync(new Dictionary<string, object> {
          { "num", 1 },
          { "state", "created" },
          { "active", true },
          { "nullable", "value" },
        }));
        Await(c.Document("b").SetAsync(new Dictionary<string, object> {
          { "num", 2 },
          { "state", "done" },
          { "active", false },
          { "nullable", null },
        }));
        Await(c.Document("c").SetAsync(new Dictionary<string, object> {
          { "num", 3 },
          { "state", "done" },
          { "active", true },
          { "nullable", null },
        }));
        // Put in a nested collection (with same ID) for testing collection group queries.
        Await(c.Document("d")
                  .Collection(c.Id)
                  .Document("d-nested")
                  .SetAsync(new Dictionary<string, object> {
                    { "num", 4 },
                    { "state", "created" },
                    { "active", false },
                    { "nullable", null },
                  }));

        AssertQueryResults(
            desc: "EqualTo",
            query: c.Where(Filter.EqualTo("num", 1)),
            docIds: AsList("a"));
        AssertQueryResults(
            desc: "EqualTo (FieldPath)",
            query: c.Where(Filter.EqualTo(new FieldPath("num"), 1)),
            docIds: AsList("a"));

        AssertQueryResults(
          desc: "NotEqualTo", 
          query: c.Where(Filter.NotEqualTo("num", 1)),
          docIds: AsList("b", "c"));
        AssertQueryResults(
          desc: "NotEqualTo (FieldPath)",
          query: c.Where(Filter.NotEqualTo(new FieldPath("num"), 1)),
          docIds: AsList("b", "c"));
        AssertQueryResults(
          desc: "NotEqualTo (FieldPath) on nullable",
          query: c.Where(Filter.NotEqualTo(new FieldPath("nullable"), null)),
          docIds: AsList("a"));

        AssertQueryResults(
          desc: "LessThanOrEqualTo",
          query: c.Where(Filter.LessThanOrEqualTo("num", 2)),
          docIds: AsList("a", "b"));
        AssertQueryResults(
            desc: "LessThanOrEqualTo (FieldPath)",
            query: c.Where(Filter.LessThanOrEqualTo(new FieldPath("num"), 2)),
            docIds: AsList("a", "b"));

        AssertQueryResults(
            desc: "LessThan",
            query: c.Where(Filter.LessThan("num", 2)),
            docIds: AsList("a"));
        AssertQueryResults(
            desc: "LessThan (FieldPath)",
            query: c.Where(Filter.LessThan(new FieldPath("num"), 2)),
            docIds: AsList("a"));

        AssertQueryResults(
            desc: "GreaterThanOrEqualTo",
            query: c.Where(Filter.GreaterThanOrEqualTo("num", 2)),
            docIds: AsList("b", "c"));
        AssertQueryResults(
            desc: "GreaterThanOrEqualTo (FieldPath)",
            query: c.Where(Filter.GreaterThanOrEqualTo(new FieldPath("num"), 2)),
            docIds: AsList("b", "c"));

        AssertQueryResults(
            desc: "GreaterThan",
            query: c.Where(Filter.GreaterThan("num", 2)),
            docIds: AsList("c"));
        AssertQueryResults(
            desc: "GreaterThan (FieldPath)",
            query: c.Where(Filter.GreaterThan(new FieldPath("num"), 2)),
            docIds: AsList("c"));

        AssertQueryResults(
          desc: "two EqualTos",
          query: c.Where(Filter.EqualTo("state", "done")).Where(Filter.EqualTo("active", false)),
          docIds: AsList("b"));
      });
    }

<<<<<<< HEAD
    Task TestAndOrQueriesNoCompositeIndexes()
=======
    Task TestAndOrQueries()
>>>>>>> 4c0f45fd
    {
      return Async(() =>
      {
        // Initialize collection with a few test documents to query against.
        var c = TestCollection();
        Await(c.Document("a").SetAsync(new Dictionary<string, object>
        {
          { "num", 1 },
          { "state", "created" },
          { "active", true },
          { "nullable", "value" },
        }));
        Await(c.Document("b").SetAsync(new Dictionary<string, object>
        {
          { "num", 2 },
          { "state", "done" },
          { "active", false },
          { "nullable", null },
        }));
        Await(c.Document("c").SetAsync(new Dictionary<string, object>
        {
          { "num", 3 },
          { "state", "done" },
          { "active", true },
          { "nullable", null },
        }));

        AssertQueryResults(
          desc: "Empty And",
          query: c.Where(Filter.And()),
          docIds: AsList("a", "b", "c"));

        AssertQueryResults(
          desc: "Empty Or",
          query: c.Where(Filter.Or()),
          docIds: AsList("a", "b", "c"));

        AssertQueryResults(
          desc: "Single And",
          query: c.Where(Filter.And(Filter.EqualTo("num", 1))),
          docIds: AsList("a"));

        AssertQueryResults(
          desc: "Single Or",
          query: c.Where(Filter.Or(Filter.EqualTo("num", 1))),
          docIds: AsList("a"));

        AssertQueryResults(
<<<<<<< HEAD
          desc: "GreaterThan OR LessThan",
          query: c.Where(Filter.Or(
            Filter.GreaterThan("num", 2),
            Filter.LessThan("num", 2))),
          docIds: AsList("a", "c"));
      });
    }

    Task TestAndOrQueriesCompositeIndexesRequired()
    {
      return Async(() =>
      {
        // Initialize collection with a few test documents to query against.
        var c = TestCollection();
        Await(c.Document("a").SetAsync(new Dictionary<string, object>
        {
          { "num", 1 },
          { "state", "created" },
          { "active", true },
          { "nullable", "value" },
        }));
        Await(c.Document("b").SetAsync(new Dictionary<string, object>
        {
          { "num", 2 },
          { "state", "done" },
          { "active", false },
          { "nullable", null },
        }));
        Await(c.Document("c").SetAsync(new Dictionary<string, object>
        {
          { "num", 3 },
          { "state", "done" },
          { "active", true },
          { "nullable", null },
        }));

        AssertQueryResults(
=======
>>>>>>> 4c0f45fd
          desc: "And EqualTos",
          query: c.Where(Filter.And(
            Filter.EqualTo("state", "done"),
            Filter.EqualTo("active", false))),
          docIds: AsList("b"));

        AssertQueryResults(
<<<<<<< HEAD
          desc: "AND (OR)",
          query: c.Where(Filter.And(
            Filter.EqualTo("state", "done"),
=======
          desc: "GreaterThan OR LessThan",
          query: c.Where(Filter.Or(
            Filter.GreaterThan("num", 2),
            Filter.LessThan("num", 2))),
          docIds: AsList("a", "c"));
        
        AssertQueryResults(
          desc: "AND (OR)",
          query: c.Where(Filter.And(
            Filter.EqualTo("state", "done")  
>>>>>>> 4c0f45fd
            Filter.Or(
              Filter.GreaterThan("num", 2),
              Filter.LessThan("num", 2)))),
          docIds: AsList("c"));

        AssertQueryResults(
          desc: "OR (AND)",
          query: c.Where(Filter.Or(
            Filter.EqualTo("nullable", "value"),
            Filter.And(
              Filter.EqualTo("state", "done"),
              Filter.EqualTo("active", false)))),
          docIds: AsList("a", "b"));
      });
    }

    Task TestLimitToLast() {
      return Async(() => {
        var c = TestCollection();
        // TODO(b/149105903): Uncomment this line when exception can be raised from SWIG and below.
        // AssertException(typeof(Exception), () => Await(c.LimitToLast(2).GetSnapshotAsync()));

        // Initialize data with a few test documents to query against.
        Await(c.Document("a").SetAsync(new Dictionary<string, object> {
            {"k", "a"},
            {"sort", 0},
        }));
        Await(c.Document("b").SetAsync(new Dictionary<string, object> {
            {"k", "b"},
            {"sort", 1},
        }));
        Await(c.Document("c").SetAsync(new Dictionary<string, object> {
            {"k", "c"},
            {"sort", 1},
        }));
        Await(c.Document("d").SetAsync(new Dictionary<string, object> {
            {"k", "d"},
            {"sort", 2},
        }));

        // Setup `limit` query.
        var limit = c.Limit(2).OrderBy("sort");
        var limitAccumulator = new EventAccumulator<QuerySnapshot>(MainThreadId, FailTest);
        var limitReg = limit.Listen(limitAccumulator.Listener);

        // Setup mirroring `limitToLast` query.
        var limitToLast = c.LimitToLast(2).OrderByDescending("sort");
        var limitToLastAccumulator = new EventAccumulator<QuerySnapshot>(MainThreadId, FailTest);
        var limitToLastReg = limitToLast.Listen(limitToLastAccumulator.Listener);

        // Verify both query get expected result.
        var data = QuerySnapshotToValues(limitAccumulator.Await());
        AssertDeepEq(data, new List<Dictionary<string, object>>
                           { new Dictionary<string, object>{ {"k", "a"}, { "sort", 0L}},
                             new Dictionary<string, object>{ {"k", "b"}, { "sort", 1L}}
                           });
        data = QuerySnapshotToValues(limitToLastAccumulator.Await());
        AssertDeepEq(data, new List<Dictionary<string, object>>
                           { new Dictionary<string, object>{ {"k", "b"}, { "sort", 1L}},
                             new Dictionary<string, object>{ {"k", "a"}, { "sort", 0L}}
                           });

        // Unlisten then re-listen limit query.
        limitReg.Stop();
        limit.Listen(limitAccumulator.Listener);

        // Verify `limit` query still works.
        data = QuerySnapshotToValues(limitAccumulator.Await());
        AssertDeepEq(data, new List<Dictionary<string, object>>
                           { new Dictionary<string, object>{ {"k", "a"}, { "sort", 0L}},
                             new Dictionary<string, object>{ {"k", "b"}, { "sort", 1L}}
                           });

        // Add a document that would change the result set.
        Await(c.Document("d").SetAsync(new Dictionary<string, object> {
            {"k", "e"},
            {"sort", -1},
        }));

        // Verify both query get expected result.
        data = QuerySnapshotToValues(limitAccumulator.Await());
        AssertDeepEq(data, new List<Dictionary<string, object>>
                           { new Dictionary<string, object>{ {"k", "e"}, { "sort", -1L}},
                             new Dictionary<string, object>{ {"k", "a"}, { "sort", 0L}}
                           });
        data = QuerySnapshotToValues(limitToLastAccumulator.Await());
        AssertDeepEq(data, new List<Dictionary<string, object>>
                           { new Dictionary<string, object>{ {"k", "a"}, { "sort", 0L}},
                             new Dictionary<string, object>{ {"k", "e"}, { "sort", -1L}}
                           });

        // Unlisten to limitToLast, update a doc, then relisten to limitToLast
        limitToLastReg.Stop();
        Await(c.Document("a").UpdateAsync("sort", -2));
        limitToLast.Listen(limitToLastAccumulator.Listener);

        // Verify both query get expected result.
        data = QuerySnapshotToValues(limitAccumulator.Await());
        AssertDeepEq(data, new List<Dictionary<string, object>>
                           { new Dictionary<string, object>{ {"k", "a"}, { "sort", -2L}},
                             new Dictionary<string, object>{ {"k", "e"}, { "sort", -1L}}
                           });
        data = QuerySnapshotToValues(limitToLastAccumulator.Await());
        AssertDeepEq(data, new List<Dictionary<string, object>>
                           { new Dictionary<string, object>{ {"k", "e"}, { "sort", -1L}},
                             new Dictionary<string, object>{ {"k", "a"}, { "sort", -2L}}
                           });
      });
    }

    Task TestArrayContains() {
      return Async(() => {
        // Initialize collection with a few test documents to query against.
        var c = TestCollection();
        Await(c.Document("a").SetAsync(new Dictionary<string, object> {
            {"array", new List<object> { 42 }},
        }));

        Await(c.Document("b").SetAsync(new Dictionary<string, object> {
            {"array", new List<object> {"a", 42, "c"}},
        }));

        Await(c.Document("c").SetAsync(new Dictionary<string, object> {
            {"array", new List<object> {
              41.999,
              "42",
              new Dictionary<string, object> {
                {"array", new List<object> { 42 }}}}}}));

        Await(c.Document("d").SetAsync(new Dictionary<string, object> {
            {"array", new List<object> {42}},
            {"array2", new List<object> {"bingo"}},
        }));

        AssertQueryResults(
            desc: "ArrayContains",
            query: c.WhereArrayContains(new FieldPath("array"), 42),
            docIds: AsList("a", "b", "d"));
        AssertQueryResults(
            desc: "ArrayContains",
            query: c.WhereArrayContains("array", 42),
            docIds: AsList("a", "b", "d"));
        
        AssertQueryResults(
          desc: "ArrayContains",
          query: c.Where(Filter.ArrayContains(new FieldPath("array"), 42)),
          docIds: AsList("a", "b", "d"));
        AssertQueryResults(
          desc: "ArrayContains",
          query: c.Where(Filter.ArrayContains("array", 42)),
          docIds: AsList("a", "b", "d"));
      });
    }

    Task TestArrayContainsAny() {
      return Async(() => {
        // Initialize collection with a few test documents to query against.
        var c = TestCollection();
        Await(c.Document("a").SetAsync(new Dictionary<string, object> {
            {"array", new List<object> { 42 }},
        }));

        Await(c.Document("b").SetAsync(new Dictionary<string, object> {
            {"array", new List<object> {"a", 42, "c"}},
        }));

        Await(c.Document("c").SetAsync(new Dictionary<string, object> {
            {"array", new List<object> {
              41.999,
              "42",
              new Dictionary<string, object> {
                {"array", new List<object> { 42 }}}}}}));

        Await(c.Document("d").SetAsync(new Dictionary<string, object> {
            {"array", new List<object> {42}},
            {"array2", new List<object> {"bingo"}},
        }));

        Await(c.Document("e").SetAsync(new Dictionary<string, object> {
            {"array", new List<object> {43}}
        }));

        Await(c.Document("f").SetAsync(new Dictionary<string, object> {
            {"array",
                new List<object> {
                  new Dictionary<string, object> {
                    {"a", 42}}}}}));

        Await(c.Document("g").SetAsync(new Dictionary<string, object> {
            {"array", 42},
        }));

        AssertQueryResults(
            desc: "ArrayContainsAny",
            query: c.WhereArrayContainsAny("array", new List<object> { 42, 43 }),
            docIds: AsList("a", "b", "d", "e"));

        AssertQueryResults(
            desc: "ArrayContainsAnyObject",
            query: c.WhereArrayContainsAny(
                new FieldPath("array"),
                new List<object> {
                  new Dictionary<string, object> {
                    {"a", 42}} }),
            docIds: AsList("f"));

        AssertQueryResults(
          desc: "ArrayContainsAny",
          query: c.Where(Filter.ArrayContainsAny("array", new List<object> { 42, 43 })),
          docIds: AsList("a", "b", "d", "e"));

        AssertQueryResults(
          desc: "ArrayContainsAnyObject",
          query: c.Where(Filter.ArrayContainsAny(
            new FieldPath("array"),
            new List<object> {
              new Dictionary<string, object> {
                {"a", 42}} })),
          docIds: AsList("f"));
      });
    }

    Task TestInQueries() {
      return Async(() => {
        // Initialize collection with a few test documents to query against.
        var c = TestCollection();
        Await(c.Document("a").SetAsync(new Dictionary<string, object> {
          { "zip", 98101 },
          { "nullable", null },
        }));
        Await(c.Document("b").SetAsync(new Dictionary<string, object> {
          { "zip", 98102 },
          { "nullable", "value" },
        }));
        Await(c.Document("c").SetAsync(new Dictionary<string, object> {
          { "zip", 98103 },
          { "nullable", null },
        }));
        Await(c.Document("d").SetAsync(new Dictionary<string, object> {
            {"zip", new List<object>{98101} }
        }));
        Await(c.Document("e").SetAsync(new Dictionary<string, object> {
            {"zip", new List<object>{"98101", new Dictionary<string, object> {{"zip", 98101} } } }
        }));
        Await(c.Document("f").SetAsync(new Dictionary<string, object> {
          { "zip", new Dictionary<string, object> { { "code", 500 } } },
          { "nullable", 123 },
        }));
        Await(c.Document("g").SetAsync(new Dictionary<string, object> {
          { "zip", new List<object> { 98101, 98102 } },
          { "nullable", null },
        }));

        AssertQueryResults(
            desc: "InQuery",
            query: c.WhereIn("zip",
                             new List<object> { 98101, 98103, new List<object> { 98101, 98102 } }),
            docIds: AsList("a", "c", "g"));

        AssertQueryResults(
            desc: "InQueryWithObject",
            query: c.WhereIn(new FieldPath("zip"),
                             new object[] { new Dictionary<string, object> { { "code", 500 } } }),
            docIds: AsList("f"));

        AssertQueryResults(
            desc: "InQueryWithDocIds",
            query: c.WhereIn(FieldPath.DocumentId,
                             new object[] { "c", "e" }),
            docIds: AsList("c", "e"));

        AssertQueryResults(
            desc: "NotInQuery",
            query: c.WhereNotIn(
                "zip", new List<object> { 98101, 98103, new List<object> { 98101, 98102 } }),
            docIds: AsList("b", "d", "e", "f"));

        AssertQueryResults(
            desc: "NotInQueryWithObject",
            query: c.WhereNotIn(
                new FieldPath("zip"),
                new object[] { new List<object> { 98101, 98102 },
                               new Dictionary<string, object> { { "code", 500 } } }),
            docIds: AsList("a", "b", "c", "d", "e"));

        AssertQueryResults(
            desc: "NotInQueryWithDocIds",
            query: c.WhereNotIn(FieldPath.DocumentId, new object[] { "a", "c", "e" }),
            docIds: AsList("b", "d", "f", "g"));

        AssertQueryResults(
            desc: "NotInQueryWithNulls",
            query: c.WhereNotIn(new FieldPath("nullable"), new object[] { null }),
            docIds: new List<String> {});
        
        AssertQueryResults(
          desc: "InQuery",
          query: c.Where(Filter.In("zip",
            new List<object> { 98101, 98103, new List<object> { 98101, 98102 } })),
          docIds: AsList("a", "c", "g"));

        AssertQueryResults(
          desc: "InQueryWithObject",
          query: c.Where(Filter.In(new FieldPath("zip"),
            new object[] { new Dictionary<string, object> { { "code", 500 } } })),
          docIds: AsList("f"));

        AssertQueryResults(
          desc: "InQueryWithDocIds",
          query: c.Where(Filter.In(FieldPath.DocumentId,
            new object[] { "c", "e" })),
          docIds: AsList("c", "e"));

        AssertQueryResults(
          desc: "NotInQuery",
          query: c.Where(Filter.NotIn(
            "zip", new List<object> { 98101, 98103, new List<object> { 98101, 98102 } })),
          docIds: AsList("b", "d", "e", "f"));

        AssertQueryResults(
          desc: "NotInQueryWithObject",
          query: c.Where(Filter.NotIn(
            new FieldPath("zip"),
            new object[] { new List<object> { 98101, 98102 },
              new Dictionary<string, object> { { "code", 500 } } })),
          docIds: AsList("a", "b", "c", "d", "e"));

        AssertQueryResults(
          desc: "NotInQueryWithDocIds",
          query: c.Where(Filter.NotIn(FieldPath.DocumentId, new object[] { "a", "c", "e" })),
          docIds: AsList("b", "d", "f", "g"));

        AssertQueryResults(
          desc: "NotInQueryWithNulls",
          query: c.Where(Filter.NotIn(new FieldPath("nullable"), new object[] { null })),
          docIds: new List<String> {});
      });
    }

    Task TestDefaultInstanceStable() {
      return Async(() => {
        FirebaseFirestore db1 = db;
        FirebaseFirestore db2 = db;
        AssertEq("FirebaseFirestore.DefaultInstance's not stable", db1, db2);
      });
    }

    // Tests that DocumentReference and Query respect the Source parameter passed to
    // GetSnapshotAsync().  We don't exhaustively test the behavior. We just do enough
    // checks to verify that cache, default, and server produce distinct results.
    Task TestGetAsyncSource() {
      return Async(() => {
        DocumentReference doc = TestDocument();

        Await(doc.SetAsync(TestData()));

        // Verify FromCache gives us cached results even when online.
        DocumentSnapshot docSnap = Await(doc.GetSnapshotAsync(Source.Cache));
        AssertEq(docSnap.Metadata.IsFromCache, true);
        QuerySnapshot querySnap = Await(doc.Parent.GetSnapshotAsync(Source.Cache));
        AssertEq(querySnap.Metadata.IsFromCache, true);

        // Verify Default gives us non-cached results when online.
        docSnap = Await(doc.GetSnapshotAsync(Source.Default));
        AssertEq(docSnap.Metadata.IsFromCache, false);
        querySnap = Await(doc.Parent.GetSnapshotAsync(Source.Default));
        AssertEq(querySnap.Metadata.IsFromCache, false);

        bool cleanup = true;
        try {
          // Disable network so we can test offline behavior.
          Await(doc.Firestore.DisableNetworkAsync());

          // Verify Default gives us cached results when offline.
          docSnap = Await(doc.GetSnapshotAsync(Source.Default));
          AssertEq(docSnap.Metadata.IsFromCache, true);
          querySnap = Await(doc.Parent.GetSnapshotAsync(Source.Default));
          AssertEq(querySnap.Metadata.IsFromCache, true);

          // Verify Server gives us an error when offline even if there's data in cache..
          // TODO(mikelehen): Check for unavailable error once we plumb errors through somehow.
          AssertException(typeof(Exception), () => Await(doc.GetSnapshotAsync(Source.Server)));
          AssertException(typeof(Exception), () => Await(doc.Parent.GetSnapshotAsync(
              Source.Server)));
        } catch (ThreadAbortException) {
          // Don't try to do anything else on this thread if it was aborted, or else it will hang.
          cleanup = false;
        } finally {
          if (cleanup) {
            Await(doc.Firestore.EnableNetworkAsync());
          }
        }
      });
    }

    Task TestWaitForPendingWrites() {
      return Async(() => {
        DocumentReference doc = TestDocument();

        Await(doc.Firestore.DisableNetworkAsync());

        // Returns immediately because there is no pending writes.
        var pendingWrites1 = doc.Firestore.WaitForPendingWritesAsync();
        doc.SetAsync(new Dictionary<string, object> {
            {"zip", 98101}
        });
        var pendingWrites2 = doc.Firestore.WaitForPendingWritesAsync();

        // `pendingWrites1` completes immediately because there are no pending writes at
        // the time it is created.
        AssertTaskSucceeds(pendingWrites1);
        AssertTaskIsPending(pendingWrites2);

        Await(doc.Firestore.EnableNetworkAsync());
        AssertTaskSucceeds(pendingWrites2);
      });
    }

    // TODO(wuandy): Add a test to verify WaitForPendingWritesAsync task fails in user change.
    // It requires to create underlying firestore instance with
    // a MockCredentialProvider first.

    Task TestTerminate() {
      return Async(() => {
        var db1 = NonDefaultFirestore("TestTerminate");
        FirebaseApp app = db1.App;
        var doc = db1.Document("ColA/DocA/ColB/DocB");
        var doc2 = db1.Document("ColA/DocA/ColB/DocC");
        var collection = doc.Parent;
        var writeBatch = db1.StartBatch();
        var accumulator = new EventAccumulator<DocumentSnapshot>(MainThreadId, FailTest);
        var registration = doc.Listen(accumulator.Listener);

        // Multiple calls to terminate should go through.
        AssertTaskSucceeds(db1.TerminateAsync());
        AssertTaskSucceeds(db1.TerminateAsync());

        // Can call registration.Stop multiple times even after termination.
        registration.Stop();
        registration.Stop();

        var taskCompletionSource = new TaskCompletionSource<string>();
        taskCompletionSource.SetException(new InvalidOperationException("forced exception"));
        Task sampleUntypedTask = taskCompletionSource.Task;
        Task<string> sampleTypedTask = taskCompletionSource.Task;

        // Verify that the `App` property is still valid after `TerminateAsync()`.
        Assert("App property should not have changed", db1.App == app);

        // Verify that synchronous methods in `FirebaseFirestore` still return values after
        // `TerminateAsync()`.
        AssertNotNull("Collection() returned null", db1.Collection("a"));
        AssertNotNull("CollectionGroup() returned null", db1.CollectionGroup("c"));
        AssertNotNull("Document() returned null", db1.Document("a/b"));
        AssertNotNull("StartBatch() returned null", db1.StartBatch());

        // Verify that adding a listener via `ListenForSnapshotsInSync()` is not notified
        // after `TerminateAsync()`.
        bool snapshotsInSyncListenerInvoked = false;
        Action snapshotsInSyncListener = () => { snapshotsInSyncListenerInvoked = true; };
#if UNITY_ANDROID
        AssertException(typeof(InvalidOperationException),
                        () => db1.ListenForSnapshotsInSync(snapshotsInSyncListener));
#else
        // TODO(b/201438171) `ListenForSnapshotsInSync()` should throw `InvalidOperationException`,
        // like it does on Android and like `CollectionReference.Listen()` and
        // `DocumentReference.Listen()` do.
        db1.ListenForSnapshotsInSync(snapshotsInSyncListener);
#endif

        // Verify that all non-static methods in `FirebaseFirestore` that start a `Task`, other
        // than `ClearPersistenceAsync()` fail.
        AssertTaskFaults(typeof(InvalidOperationException),
                         db1.RunTransactionAsync(transaction => sampleUntypedTask));
        AssertTaskFaults(typeof(InvalidOperationException),
                         db1.RunTransactionAsync<string>(transaction => sampleTypedTask));
        // TODO(b/201098348) Change `AssertException()` to `AssertTaskFaults()` for the 5 bundle
        // loading methods below, since they should be consistent with the rest of the methods.
        AssertException(typeof(InvalidOperationException), () => db1.LoadBundleAsync("BundleData"));
        AssertException(typeof(InvalidOperationException),
                        () => db1.LoadBundleAsync("BundleData", (sender, progress) => {}));
        AssertException(typeof(InvalidOperationException), () => db1.LoadBundleAsync(new byte[0]));
        AssertException(typeof(InvalidOperationException),
                        () => db1.LoadBundleAsync(new byte[0], (sender, progress) => {}));
        AssertException(typeof(InvalidOperationException),
                        () => db1.GetNamedQueryAsync("QueryName"));
        AssertTaskFaults(typeof(InvalidOperationException), db1.DisableNetworkAsync());
        AssertTaskFaults(typeof(InvalidOperationException), db1.EnableNetworkAsync());
        AssertTaskFaults(typeof(InvalidOperationException), db1.WaitForPendingWritesAsync());

        // Verify the behavior of methods in `CollectionReference` after `TerminateAsync()`.
        Assert("collection.Firestore is not correct", collection.Firestore == db1);
        AssertEq(collection.Id, "ColB");
        AssertEq(collection.Path, "ColA/DocA/ColB");
        bool collectionListenerInvoked = false;
        Action<QuerySnapshot> collectionListener = snap => { collectionListenerInvoked = true; };
        AssertException(typeof(InvalidOperationException),
                        () => collection.Listen(collectionListener));
        AssertNotNull("Collection.Document() returned null", collection.Document());
        AssertNotNull("Collection.Document(string) returned null", collection.Document("abc"));
        AssertTaskFaults(typeof(InvalidOperationException), collection.AddAsync(TestData(1)));
        // TODO(b/201438328) Change `AssertException()` to `AssertTaskFaults()` for
        // `GetSnapshotAsync()`, since it should be consistent with other methods.
        AssertException(typeof(InvalidOperationException),
                        () => collection.GetSnapshotAsync(Source.Default));

        // Verify the behavior of methods in `DocumentReference` after `TerminateAsync()`.
        Assert("doc.Firestore is not correct", doc.Firestore == db1);
        AssertEq(doc.Id, "DocB");
        AssertEq(doc.Path, "ColA/DocA/ColB/DocB");
        AssertEq(doc.Parent, collection);
        bool docListenerInvoked = false;
        Action<DocumentSnapshot> docListener = snap => { docListenerInvoked = true; };
        AssertException(typeof(InvalidOperationException), () => doc.Listen(docListener));
        AssertNotNull("DocumentReference.Collection() returned null", doc.Collection("zzz"));
        AssertTaskFaults(typeof(InvalidOperationException), doc.DeleteAsync());
        AssertTaskFaults(typeof(InvalidOperationException), doc.SetAsync(TestData(1)));
        AssertTaskFaults(typeof(InvalidOperationException), doc.UpdateAsync("life", 42));
        // TODO(b/201438328) Change `AssertException()` to `AssertTaskFaults()` for
        // `GetSnapshotAsync()`, since it should be consistent with other methods.
        AssertException(typeof(InvalidOperationException),
                        () => doc.GetSnapshotAsync(Source.Default));

        // Verify the behavior of methods in `WriteBatch` after `TerminateAsync()`.
        writeBatch.Delete(doc);
        writeBatch.Set(doc2, TestData(1), null);
        AssertTaskFaults(typeof(InvalidOperationException), writeBatch.CommitAsync());

        // Verify that the listeners were not notified. Do it here instead of above to allow
        // some time to pass for unexpected notifications to be received.
        Assert("The listener registered with FirebaseFirestore.ListenForSnapshotsInSync() " +
                   "should not be notified after TerminateAsync()",
               !snapshotsInSyncListenerInvoked);
        Assert("The listener registered with CollectionReference.Listen() " +
                   "should not be notified after TerminateAsync()",
               !collectionListenerInvoked);
        Assert("The listener registered with DocumentReference.Listen() " +
                   "should not be notified after TerminateAsync()",
               !docListenerInvoked);

        // Create a new functional instance.
        var db2 = TestFirestore(app);
        Assert("Should create a new instance.", db1 != db2);
        AssertTaskSucceeds(db2.DisableNetworkAsync());
        AssertTaskSucceeds(db2.EnableNetworkAsync());

        app.Dispose();
      });
    }

    Task TestClearPersistence() {
      return Async(() => {
        var defaultOptions = TestCollection().Firestore.App.Options;
        string path;

        // Verify that ClearPersistenceAsync() succeeds when invoked on a newly-created
        // FirebaseFirestore instance using different GetInstance methods.
        {
          var db = FirebaseFirestore.DefaultInstance;
          AssertTaskSucceeds(db.TerminateAsync());
          AssertTaskSucceeds(db.ClearPersistenceAsync());
          
        }
        {
          var db = FirebaseFirestore.GetInstance("test-db");
          AssertTaskSucceeds(db.ClearPersistenceAsync());
        }
        {
          var app = FirebaseApp.Create(defaultOptions, "TestClearPersistenceApp");
          var db = FirebaseFirestore.GetInstance(app);
          AssertTaskSucceeds(db.ClearPersistenceAsync());
          app.Dispose();
        }
        {
          var app = FirebaseApp.Create(defaultOptions, "TestClearPersistenceApp");
          var db = FirebaseFirestore.GetInstance(app, "test-db");
          AssertTaskSucceeds(db.ClearPersistenceAsync());
          app.Dispose();
        }

        // Create a document to use to verify the behavior of ClearPersistenceAsync().
        {
          var app = FirebaseApp.Create(defaultOptions, "TestClearPersistenceApp");
          var db = TestFirestore(app);
          var docContents = new Dictionary<string, object> { { "foo", 42 } };

          var doc = db.Collection("TestCollection").Document();
          path = doc.Path;
          // It is not necessary to Await on the Task returned from SetAsync() below. This is
          // because the document has already been written to persistence by the time that
          // SetAsync() returns.
          doc.SetAsync(docContents);
          AssertTaskSucceeds(db.TerminateAsync());
          app.Dispose();
        }

        // As a sanity check, verify that the document created in the previous block exists.
        {
          var app = FirebaseApp.Create(defaultOptions, "TestClearPersistenceApp");
          var db = FirebaseFirestore.GetInstance(app);
          var doc = db.Document(path);
          AssertTaskSucceeds(doc.GetSnapshotAsync(Source.Cache));
          app.Dispose();
        }

        // Call ClearPersistenceAsync() after TerminateAsync().
        {
          var app = FirebaseApp.Create(defaultOptions, "TestClearPersistenceApp");
          var db = FirebaseFirestore.GetInstance(app);
          AssertTaskSucceeds(db.TerminateAsync());
          AssertTaskSucceeds(db.ClearPersistenceAsync());
          app.Dispose();
        }

        // Verify that ClearPersistenceAsync() deleted the document that was created above.
        {
          var app = FirebaseApp.Create(defaultOptions, "TestClearPersistenceApp");
          var db = FirebaseFirestore.GetInstance(app);
          var doc = db.Document(path);
          AssertTaskFaults(doc.GetSnapshotAsync(Source.Cache), FirestoreError.Unavailable);
          AssertTaskSucceeds(db.TerminateAsync());
          app.Dispose();
        }

        // Verify that ClearPersistenceAsync() fails if invoked after the first operation and
        // before a call to TerminateAsync().
        {
          var app = FirebaseApp.Create(defaultOptions, "TestClearPersistenceApp");
          var db = FirebaseFirestore.GetInstance(app);
          Await(db.EnableNetworkAsync());
          AssertTaskFaults(db.ClearPersistenceAsync(), FirestoreError.FailedPrecondition);
          AssertTaskSucceeds(db.TerminateAsync());
          app.Dispose();
        }

      });
    }

    Task TestDocumentReferenceTaskFailures() {
      return Async(() => {
        var docWithInvalidName = TestCollection().Document("__badpath__");
        var fieldPathData = new Dictionary<FieldPath, object>{ { new FieldPath("key"), 42} };

        {
          Task task = docWithInvalidName.DeleteAsync();
          AssertTaskFaults(task, FirestoreError.InvalidArgument, "__badpath__");
        }
        {
          Task task = docWithInvalidName.UpdateAsync(TestData(0));
          AssertTaskFaults(task, FirestoreError.InvalidArgument, "__badpath__");
        }
        {
          Task task = docWithInvalidName.UpdateAsync("fieldName", 42);
          AssertTaskFaults(task, FirestoreError.InvalidArgument, "__badpath__");
        }
        {
          Task task = docWithInvalidName.UpdateAsync(fieldPathData);
          AssertTaskFaults(task, FirestoreError.InvalidArgument, "__badpath__");
        }
        {
          Task task = docWithInvalidName.SetAsync(TestData(), SetOptions.MergeAll);
          AssertTaskFaults(task, FirestoreError.InvalidArgument, "__badpath__");
        }
        {
          Task<DocumentSnapshot> task = docWithInvalidName.GetSnapshotAsync();
          AssertTaskFaults(task, FirestoreError.InvalidArgument, "__badpath__");
        }
        {
          Task<DocumentSnapshot> task = docWithInvalidName.GetSnapshotAsync(Source.Default);
          AssertTaskFaults(task, FirestoreError.InvalidArgument, "__badpath__");
        }
        {
          ListenerRegistration listenerRegistration = docWithInvalidName.Listen(snap => { });
          AssertTaskFaults(listenerRegistration.ListenerTask, FirestoreError.InvalidArgument,
                           "__badpath__");
          listenerRegistration.Stop();
        }
      });
    }

    Task TestCollectionReferenceTaskFailures() {
      return Async(() => {
        var collectionWithInvalidName = TestCollection().Document("__badpath__").Collection("sub");
        {
          Task<QuerySnapshot> task = collectionWithInvalidName.GetSnapshotAsync();
          AssertTaskFaults(task, FirestoreError.InvalidArgument, "__badpath__");
        }
        {
          Task<QuerySnapshot> task = collectionWithInvalidName.GetSnapshotAsync(Source.Default);
          AssertTaskFaults(task, FirestoreError.InvalidArgument, "__badpath__");
        }
        {
          Task<DocumentReference> task = collectionWithInvalidName.AddAsync(TestData(0));
          AssertTaskFaults(task, FirestoreError.InvalidArgument, "__badpath__");
        }
        {
          ListenerRegistration listenerRegistration = collectionWithInvalidName.Listen(snap => { });
          AssertTaskFaults(listenerRegistration.ListenerTask, FirestoreError.InvalidArgument,
                           "__badpath__");
          listenerRegistration.Stop();
        }
        {
          ListenerRegistration listenerRegistration = collectionWithInvalidName.Listen(
              MetadataChanges.Include, snap => { });
          AssertTaskFaults(listenerRegistration.ListenerTask, FirestoreError.InvalidArgument,
                           "__badpath__");
          listenerRegistration.Stop();
        }
      });
    }

    // Performs a smoke test using a custom class with (nested) [DocumentId] and [ServerTimestamp]
    // attributes.
    Task TestObjectMappingSmokeTest() {
      return Async(() => {
        DocumentReference doc = TestDocument();
        var data = new SampleDataWithNestedDocumentId() {
          OuterName = "outer",
          Nested = new SampleDataWithDocumentId() {
            Name = "name",
            Value = 10
          },
        };

        Await(doc.SetAsync(data));
        DocumentSnapshot snap = Await(doc.GetSnapshotAsync());

        var result = snap.ConvertTo<SampleDataWithNestedDocumentId>();
        AssertEq(result.OuterName, "outer");
        AssertEq(result.Nested.Name, "name");
        AssertEq(result.Nested.Value, 10);
        AssertEq(result.Nested.DocumentId, doc.Id);
        AssertEq(result.DocumentId, doc.Id);

        // Verify a valid timestamp (within 1hr of now) was written for the server timestamp.
        TimeSpan duration = result.ServerTimestamp - DateTime.Now.ToUniversalTime();
        Assert("ServerTimestamp is within 1hr of now", Math.Abs(duration.TotalHours) < 1);
      });
    }

    // Verify Firestore instances are singletons.
    Task TestFirestoreSingleton() {
      return Async(() => {
        FirebaseFirestore db2 = db;
        Assert("FirebaseFirestore.DefaultInstance returns a singleton", db == db2);
        Assert("Query.Firestore returns the same instance",
               db == db.Collection("a").WhereEqualTo("x", 1).Firestore);
        Assert("DocumentReference.Firestore returns the same instance",
               db == db.Document("a/b").Firestore);
      });
    }

    Task TestFirestoreSettings() {
      return Async(() => {
        // Verify that ToString() returns a meaningful value.
        {
          FirebaseApp customApp = FirebaseApp.Create(db.App.Options, "settings-tostring-test");
          FirebaseFirestore customDb = TestFirestore(customApp);
          customDb.Settings.Host = "a.b.c";
          customDb.Settings.SslEnabled = true;
          customDb.Settings.PersistenceEnabled = false;
          customDb.Settings.CacheSizeBytes = 9876543;
          AssertStringContainsNoCase(customDb.Settings.ToString(), "FirebaseFirestoreSettings");
          AssertStringContainsNoCase(customDb.Settings.ToString(), "Host=a.b.c");
          AssertStringContainsNoCase(customDb.Settings.ToString(), "SslEnabled=true");
          AssertStringContainsNoCase(customDb.Settings.ToString(), "PersistenceEnabled=false");
          AssertStringContainsNoCase(customDb.Settings.ToString(), "CacheSizeBytes=9876543");
          customApp.Dispose();
        }

        // Verify the default FirebaseFirestoreSettings values.
        {
          FirebaseApp customApp = FirebaseApp.Create(db.App.Options, "settings-defaults-test");
          FirebaseFirestore customDb = TestFirestore(customApp);
          // While using Firestore Emulator, the host and SslEnabled fields are different from prod. 
          if(IsUsingFirestoreEmulator()){
            AssertStringContainsNoCase(customDb.Settings.ToString(), "Host=localhost:");
            AssertEq(customDb.Settings.SslEnabled, false);
          } else {
            AssertEq(customDb.Settings.Host, "firestore.googleapis.com");
            AssertEq(customDb.Settings.SslEnabled, true);
          }
          AssertEq(customDb.Settings.PersistenceEnabled, true);
          AssertEq(customDb.Settings.CacheSizeBytes, 100 * 1024 * 1024);
          customApp.Dispose();
        }

        // Verify that the FirebaseFirestoreSettings written are read back.
        {
          FirebaseApp customApp = FirebaseApp.Create(db.App.Options, "settings-readwrite-test");
          FirebaseFirestore customDb = TestFirestore(customApp);

          customDb.Settings.Host = "a.b.c";
          AssertEq<string>(customDb.Settings.Host, "a.b.c");
          customDb.Settings.Host = "d.e.f";
          AssertEq<string>(customDb.Settings.Host, "d.e.f");

          customDb.Settings.SslEnabled = true;
          AssertEq<bool>(customDb.Settings.SslEnabled, true);
          customDb.Settings.SslEnabled = false;
          AssertEq<bool>(customDb.Settings.SslEnabled, false);

          customDb.Settings.PersistenceEnabled = true;
          AssertEq<bool>(customDb.Settings.PersistenceEnabled, true);
          customDb.Settings.PersistenceEnabled = false;
          AssertEq<bool>(customDb.Settings.PersistenceEnabled, false);

          customDb.Settings.CacheSizeBytes = 9876543;
          AssertEq<long>(customDb.Settings.CacheSizeBytes, 9876543);
          customDb.Settings.CacheSizeBytes = 1234567;
          AssertEq<long>(customDb.Settings.CacheSizeBytes, 1234567);

          customApp.Dispose();
        }

        // Verify the FirebaseFirestoreSettings behavior after the FirebaseFirestore is disposed.
        {
          FirebaseApp customApp = FirebaseApp.Create(db.App.Options, "settings-dispose-test");
          FirebaseFirestore customDb = TestFirestore(customApp);
          FirebaseFirestoreSettings settings = customDb.Settings;

          var oldHost = settings.Host;
          var oldSslEnabled = settings.SslEnabled;
          var oldPersistenceEnabled = settings.PersistenceEnabled;
          var oldCacheSizeBytes = settings.CacheSizeBytes;

          customApp.Dispose();

          AssertException(typeof(InvalidOperationException), () => { settings.Host = "a.b.c"; });
          AssertException(typeof(InvalidOperationException),
                          () => { settings.SslEnabled = false; });
          AssertException(typeof(InvalidOperationException),
                          () => { settings.PersistenceEnabled = false; });
          AssertException(typeof(InvalidOperationException),
                          () => { settings.CacheSizeBytes = 9876543; });

          // Test "getting" the values after verifying that setting throws an exception to ensure
          // that the values were not actually changed by the exception-throwing set operation.
          AssertEq<string>(settings.Host, oldHost);
          AssertEq<bool>(settings.SslEnabled, oldSslEnabled);
          AssertEq<bool>(settings.PersistenceEnabled, oldPersistenceEnabled);
          AssertEq<long>(settings.CacheSizeBytes, oldCacheSizeBytes);
        }

        // Verify the FirebaseFirestoreSettings behavior after the FirebaseFirestore is used.
        {
          FirebaseApp customApp = FirebaseApp.Create(db.App.Options, "settings-toolate-test");
          FirebaseFirestore customDb = TestFirestore(customApp);
          var oldHost = customDb.Settings.Host;
          var oldSslEnabled = customDb.Settings.SslEnabled;
          var oldPersistenceEnabled = customDb.Settings.PersistenceEnabled;
          var oldCacheSizeBytes = customDb.Settings.CacheSizeBytes;

          // "Use" the settings to lock them in, so that future "set" operations will fail.
          customDb.Collection("a");

          AssertException(typeof(InvalidOperationException),
                          () => { customDb.Settings.Host = "a.b.c"; });
          AssertException(typeof(InvalidOperationException),
                          () => { customDb.Settings.SslEnabled = false; });
          AssertException(typeof(InvalidOperationException),
                          () => { customDb.Settings.PersistenceEnabled = false; });
          AssertException(typeof(InvalidOperationException),
                          () => { customDb.Settings.CacheSizeBytes = 9876543; });

          // Test "getting" the values after verifying that setting throws an exception to ensure
          // that the values were not actually changed by the exception-throwing set operation.
          AssertEq<string>(customDb.Settings.Host, oldHost);
          AssertEq<bool>(customDb.Settings.SslEnabled, oldSslEnabled);
          AssertEq<bool>(customDb.Settings.PersistenceEnabled, oldPersistenceEnabled);
          AssertEq<long>(customDb.Settings.CacheSizeBytes, oldCacheSizeBytes);

          customApp.Dispose();
        }
        
        // Verify that FirebaseFirestoreSettings.PersistenceEnabled is respected.
        {
          FirebaseApp customApp = FirebaseApp.Create(db.App.Options, "settings-persistence-test");
          string docPath;
          {
            FirebaseFirestore customDb = TestFirestore(customApp);
            customDb.Settings.PersistenceEnabled = true;
            DocumentReference doc = customDb.Collection("settings-persistence-test").Document();
            docPath = doc.Path;
            AssertTaskSucceeds(doc.SetAsync(TestData(1)));
            AssertTaskSucceeds(doc.GetSnapshotAsync(Source.Cache));
            AssertTaskSucceeds(customDb.TerminateAsync());
          }
          {
            FirebaseFirestore customDb = TestFirestore(customApp);
            customDb.Settings.PersistenceEnabled = false;
            DocumentReference doc = customDb.Document(docPath);
            AssertTaskSucceeds(doc.SetAsync(TestData(1)));
            AssertTaskFaults(doc.GetSnapshotAsync(Source.Cache));
            AssertTaskSucceeds(customDb.TerminateAsync());
          }
          customApp.Dispose();
        }
      });
    }

    // Runs a bunch of serialization test cases (borrowed from google-cloud-dotnet).
    // We first write the (custom) object to Firestore and verify that reading it back out as native
    // C# types returns the correct value. Then we read it out again as the original (custom) object
    // type and verify it equals the original input object.
    Task TestObjectMapping() {
      return Async(() => {
        DocumentReference doc = TestDocument();
        bool cleanup = true;

        try {
          Await(doc.Firestore.DisableNetworkAsync());

          foreach (SerializationTestData.TestCase test in SerializationTestData.TestData(
                       doc.Firestore)) {
            AssertEq(SerializationTestData.TestCase.TestOutcome.Success, test.Result);
            var input = test.Input;
            var expectedOutputWithRawFirestoreTypes = test.ExpectedRawOutput;

            object actualOutputWithRawFirestoreTypes, actualOutputWithInputTypes;
            RoundtripValue(doc, input, out actualOutputWithRawFirestoreTypes,
                           out actualOutputWithInputTypes);

            // This logging can be handy for debugging.
            // if (input != null) {
            //   DebugLog("input: " + input + " [" + input.GetType() + "]");
            //   DebugLog("native types: " + actualOutputWithRawFirestoreTypes + " [" +
            //   actualOutputWithRawFirestoreTypes.GetType() + "]"); DebugLog("converted to original
            //   type: " + actualOutputWithInputTypes + " [" + actualOutputWithInputTypes.GetType()
            //   + "]");
            // }

            AssertDeepEq("Deserialized value with Firestore Raw types does not match expected",
                         actualOutputWithRawFirestoreTypes, expectedOutputWithRawFirestoreTypes);
            AssertDeepEq("Deserialized value with input types does not match the input",
                         actualOutputWithInputTypes, input);
          }

        } catch (ThreadAbortException) {
          // Don't try to do anything else on this thread if it was aborted, or else it will hang.
          cleanup = false;

        } finally {
          if (cleanup) {
            // TODO(mikelehen): Ideally we would use Terminate() or something to avoid actually
            // writing all of our mutations (doesn't really matter, but it takes some time).
            Await(doc.Firestore.EnableNetworkAsync());
          }
        }
      });
    }

    // Tests NotSupportedException is thrown for the type of object mapping
    // we cannot support (yet).
    Task TestNotSupportedObjectMapping() {
      return Async(() => {
        DocumentReference doc = TestDocument();
        bool cleanup = true;

        try {
          Await(doc.Firestore.DisableNetworkAsync());

          foreach (SerializationTestData.TestCase test in SerializationTestData
                       .UnsupportedTestData()) {
            var input = test.Input;
            var expectedWithFirestoreRawTypes = test.ExpectedRawOutput;

            object actualWithFirestoreRawTypes, actualWithInputTypes;
            switch (test.Result) {
              case SerializationTestData.TestCase.TestOutcome.Unsupported:
                AssertException("When serializing: ", typeof(NotSupportedException),
                                () => SerializeToDoc(doc, input));

                // Write the doc with expected output, then deserialize it back to input type.
                SerializeToDoc(doc, expectedWithFirestoreRawTypes);
                AssertException(
                    "When deserializing to input types: ", typeof(NotSupportedException),
                    () => { DeserializeWithInputTypes(doc, input, out actualWithInputTypes); });
                break;
              case SerializationTestData.TestCase.TestOutcome.ReadToInputTypesNotSupported:
                SerializeToDoc(doc, input);

                DeserializeWithRawFirestoreTypes(doc, out actualWithFirestoreRawTypes);
                AssertDeepEq("Deserialized value with Firestore Raw types does not match expected",
                             actualWithFirestoreRawTypes, expectedWithFirestoreRawTypes);

                AssertException(
                    "When deserializing to input types: ", typeof(NotSupportedException),
                    () => { DeserializeWithInputTypes(doc, input, out actualWithInputTypes); });

                break;
              case SerializationTestData.TestCase.TestOutcome.Success:
                FailTest("Expecting a failing outcome with the test case, got 'Success'");
                break;
            }
          }
        } catch (ThreadAbortException) {
          // Don't try to do anything else on this thread if it was aborted, or else it will hang.
          cleanup = false;
        } finally {
          if (cleanup) {
            Await(doc.Firestore.EnableNetworkAsync());
          }
        }
      });
    }

    Task TestAssertTaskFaults() {
      return Async(() => {
        testRunner.DisablePostTestIgnoredFailureCheck();

        // Verify that AssertTaskFaults() passes if the Task faults with a FirestoreException with
        // the expected error code.
        {
          var tcs = new TaskCompletionSource<object>();
          tcs.SetException(new FirestoreException(FirestoreError.Unavailable));
          AssertTaskFaults(tcs.Task, FirestoreError.Unavailable);
        }

        // Verify that AssertTaskFaults() fails if the Task faults with an AggregateException that,
        // when flattened, resolves to a FirestoreException with the expected error code.
        {
          var tcs = new TaskCompletionSource<object>();
          var firestoreException = new FirestoreException(FirestoreError.Unavailable);
          var aggregateException1 = new AggregateException(new[] { firestoreException });
          var aggregateException2 = new AggregateException(new[] { aggregateException1 });
          tcs.SetException(aggregateException2);
          Exception thrownException = null;
          try {
            AssertTaskFaults(tcs.Task, FirestoreError.Unavailable);
          } catch (Exception e) {
            thrownException = e;
          }
          if (thrownException == null) {
            FailTest(
                "AssertTaskFaults() should have thrown an exception because the AggregateException" +
                "has multiple nested AggregateException instances.");
          }
        }

        // Verify that AssertTaskFaults() fails if the Task faults with a FirestoreException with
        // an unexpected error code.
        {
          var tcs = new TaskCompletionSource<object>();
          tcs.SetResult(new FirestoreException(FirestoreError.Unavailable));
          Exception thrownException = null;
          try {
            AssertTaskFaults(tcs.Task, FirestoreError.Ok);
          } catch (Exception e) {
            thrownException = e;
          }
          if (thrownException == null) {
            FailTest(
                "AssertTaskFaults() should have thrown an exception because the task faulted " +
                "with an incorrect error code.");
          }
        }

        // Verify that AssertTaskFaults() fails if the Task completes successfully.
        {
          var tcs = new TaskCompletionSource<object>();
          tcs.SetResult(null);
          Exception thrownException = null;
          try {
            AssertTaskFaults(tcs.Task, FirestoreError.Ok);
          } catch (Exception e) {
            thrownException = e;
          }
          if (thrownException == null) {
            FailTest(
                "AssertTaskFaults() should have thrown an exception because the task completed " +
                "successfully.");
          }
        }

        // Verify that AssertTaskFaults() fails if the Task fails with an exception other than
        // FirestoreException.
        {
          var tcs = new TaskCompletionSource<object>();
          tcs.SetException(new InvalidOperationException());
          Exception thrownException = null;
          try {
            AssertTaskFaults(tcs.Task, FirestoreError.Ok);
          } catch (Exception e) {
            thrownException = e;
          }
          if (thrownException == null) {
            FailTest(
                "AssertTaskFaults() should have thrown an exception because the task faulted " +
                "with an incorrect exception type.");
          }
        }

        // Verify that AssertTaskFaults() fails if the Task fails with an AggregateException
        // that, when flattened, resolves to an unexpected exception.
        {
          var tcs = new TaskCompletionSource<object>();
          var exception1 = new InvalidOperationException();
          var exception2 = new AggregateException(new[] { exception1 });
          var exception3 = new AggregateException(new[] { exception2 });
          tcs.SetException(exception3);
          Exception thrownException = null;
          try {
            AssertTaskFaults(tcs.Task, FirestoreError.Ok);
          } catch (Exception e) {
            thrownException = e;
          }
          if (thrownException == null) {
            FailTest(
                "AssertTaskFaults() should have thrown an exception because the task faulted " +
                "with an AggregateException that flattened to an unexpected exception.");
          }
        }

        // Verify that AssertTaskFaults() fails if the Task fails with an AggregateException that
        // has more than one InnerException.
        {
          var tcs = new TaskCompletionSource<object>();
          var exception1 = new InvalidOperationException();
          var exception2 = new InvalidOperationException();
          var exception3 = new AggregateException(new[] { exception1, exception2 });
          tcs.SetException(exception3);
          Exception thrownException = null;
          try {
            AssertTaskFaults(tcs.Task, FirestoreError.Ok);
          } catch (Exception e) {
            thrownException = e;
          }
          if (thrownException == null) {
            FailTest(
                "AssertTaskFaults() should have thrown an exception because the task faulted " +
                "with an AggregateException that could not be fully flattened.");
          }
        }

        // Verify that AssertTaskFaults() fails if the Task faults with a FirestoreException with
        // no message but a regular expression for the message is specified.
        {
          var tcs = new TaskCompletionSource<object>();
          tcs.SetException(new FirestoreException(FirestoreError.Ok));
          Exception thrownException = null;
          try {
            AssertTaskFaults(tcs.Task, FirestoreError.Ok, "SomeMessageRegex");
          } catch (Exception e) {
            thrownException = e;
          }
          if (thrownException == null) {
            FailTest(
                "AssertTaskFaults() should have thrown an exception because the task faulted " +
                "with an exception that does not have a message.");
          } else if (!thrownException.Message.Contains("SomeMessageRegex")) {
            FailTest(
                "AssertTaskFaults() threw an exception (as expected); however, its message was " +
                "incorrect: " + thrownException.Message);
          }
        }

        // Verify that AssertTaskFaults() fails if the Task faults with a FirestoreException with
        // a message that does not match the given regular expression.
        {
          var tcs = new TaskCompletionSource<object>();
          tcs.SetException(new FirestoreException(FirestoreError.Ok, "TheActualMessage"));
          Exception thrownException = null;
          try {
            AssertTaskFaults(tcs.Task, FirestoreError.Ok, "The.*MeaningOfLife");
          } catch (Exception e) {
            thrownException = e;
          }
          if (thrownException == null) {
            FailTest(
                "AssertTaskFaults() should have thrown an exception because the task faulted " +
                "with an exception that does not have a message.");
          } else if (!(thrownException.Message.Contains("TheActualMessage") &&
                       thrownException.Message.Contains("The.*MeaningOfLife"))) {
            FailTest(
                "AssertTaskFaults() threw an exception (as expected); however, its message was " +
                "incorrect: " + thrownException.Message);
          }
        }

        // Verify that AssertTaskFaults() passes if the Task faults with a FirestoreException with
        // a message that matches the given regular expression.
        {
          var tcs = new TaskCompletionSource<object>();
          tcs.SetException(new FirestoreException(FirestoreError.Ok, "TheActualMessage"));
          AssertTaskFaults(tcs.Task, FirestoreError.Ok, "The.*Message");
        }
      });
    }

    // Intentionally misuse the API to trigger internal assertions and make sure they are thrown as
    // C# exceptions of the expected type.
    Task TestInternalExceptions() {
      return Async(() => {
        Exception exception = null;

        // Invalid argument.
        try {
          var db1 = db;
          var db2 = NonDefaultFirestore("InvalidArgument");

          var batch = db1.StartBatch();
          var doc = db2.Collection("foo").Document("bar");
          batch.Delete(doc);

        } catch (Exception e) {
          exception = e;

        } finally {
          Assert("Expected an exception to be thrown", exception != null);
          Assert("Expected an ArgumentException, but received " +
              exception, exception is ArgumentException);
        }

        // While running against Firestore emulator, the 'sslEnabled' is already set to "false". No exception
        // will be thrown.
        if (!IsUsingFirestoreEmulator()) {
          // Illegal state.
          exception = null;
          try {
            var db = NonDefaultFirestore("IllegalState");
            db.Settings.SslEnabled = false;
            // Make sure the Firestore client is initialized.
            db.Collection("foo").Document("bar");

          } catch (Exception e) {
            exception = e;

          } finally {
            Assert("Expected an exception to be thrown", exception != null);
            Assert("Expected an InvalidOperationException, but received " +
                   exception, exception is InvalidOperationException);
          }
        }

        // Exception in an async method.
        exception = null;

        {
          var db1 = db;
          var db2 = NonDefaultFirestore("InternalAssertion");

          DocumentReference doc1 = db1.Collection("foo").Document("bar");
          DocumentReference doc2 = db2.Collection("x").Document("y");
          var data = new Dictionary<string, object>{
            {"f1", doc2},
          };
          exception = AssertTaskFaults(doc1.SetAsync(data));

          Assert("Expected an exception to be thrown", exception != null);
          Assert("Expected an ArgumentException, but received " +
              exception, exception is ArgumentException);
        }
      });
    }

    Task TestListenerRegistrationDispose() {
      return Async(() => {
        var doc = TestDocument();
        var initialData = TestData(1);
        AssertTaskSucceeds(doc.SetAsync(initialData));
        var registration = doc.Listen((snap) => { });
        AssertTaskIsPending(registration.ListenerTask);
        registration.Dispose();
        // The task should have transitioned to TaskStatus.RanToCompletion after
        // Dispose() is called on ListenerRegistration.
        AssertTaskSucceeds(registration.ListenerTask);

        // The callback should not be called after Dispose() is called on
        // ListenerRegistration.
        var doc2 = TestDocument();
        var callbackInvoked = false;
        var registration2 = doc2.Listen(snap => { callbackInvoked = true; });
        registration2.Dispose();
        Await(doc2.SetAsync(initialData));
        System.Threading.Thread.Sleep(50);
        Assert("The callback should not have been invoked", !callbackInvoked);
      });
    }

    Task TestLoadBundles() {
      return Async(() => {
        var db = NonDefaultFirestore("TestLoadBundles");
        AssertTaskSucceeds(db.ClearPersistenceAsync());

        string bundle = BundleBuilder.CreateBundle(db.App.Options.ProjectId);
        var progresses = new ThreadSafeList<LoadBundleTaskProgress>();
        object eventSender = null;
        var loadTask = db.LoadBundleAsync(Encoding.UTF8.GetBytes(bundle), (sender, progress) => {
          eventSender = sender;
          progresses.Add(progress);
        });

        // clang-format off
        LoadBundleTaskProgress finalProgress = Await(loadTask);
        AssertEq(finalProgress.State, LoadBundleTaskProgress.LoadBundleTaskState.Success);

        AssertListCountReaches(progresses, 4);
        AssertEq(progresses[0].DocumentsLoaded, 0);
        AssertEq(progresses[0].State, LoadBundleTaskProgress.LoadBundleTaskState.InProgress);
        AssertEq(progresses[1].DocumentsLoaded, 1);
        AssertEq(progresses[1].State, LoadBundleTaskProgress.LoadBundleTaskState.InProgress);
        AssertEq(progresses[2].DocumentsLoaded, 2);
        AssertEq(progresses[2].State, LoadBundleTaskProgress.LoadBundleTaskState.InProgress);
        AssertEq(progresses[3], finalProgress);

        Assert("Expecting eventSender to be db", eventSender == db);

        VerifyBundledQueryResults(db);
        // clang-format on
      });
    }

    Task TestLoadBundlesForASecondTime_ShouldSkip() {
      return Async(() => {
        var db = NonDefaultFirestore("TestLoadBundlesForASecondTime_ShouldSkip");
        AssertTaskSucceeds(db.ClearPersistenceAsync());

        string bundle = BundleBuilder.CreateBundle(db.App.Options.ProjectId);
        var loadTask = db.LoadBundleAsync(bundle);
        LoadBundleTaskProgress finalProgress = Await(loadTask);
        AssertEq(finalProgress.State, LoadBundleTaskProgress.LoadBundleTaskState.Success);

        var progresses = new ThreadSafeList<LoadBundleTaskProgress>();
        object eventSender = null;
        loadTask = db.LoadBundleAsync(Encoding.UTF8.GetBytes(bundle), (sender, progress) => {
          eventSender = sender;
          progresses.Add(progress);
        });

        // clang-format off
        finalProgress = Await(loadTask);
        AssertEq(finalProgress.State, LoadBundleTaskProgress.LoadBundleTaskState.Success);

        AssertListCountReaches(progresses, 1);
        AssertEq(progresses[0], finalProgress);

        Assert("Expecting eventSender to be db", eventSender == db);

        VerifyBundledQueryResults(db);
        // clang-format on
      });
    }

    Task TestLoadBundlesFromOtherProjects_ShouldFail() {
      return Async(() => {
        var db = NonDefaultFirestore("TestLoadBundlesFromOtherProjects_ShouldFail");
        Await(db.ClearPersistenceAsync());
        string bundle = BundleBuilder.CreateBundle("other-project");

        // clang-format off
        var progresses = new ThreadSafeList<LoadBundleTaskProgress>();
        var loadTask =
            db.LoadBundleAsync(bundle, (sender, progress) => { progresses.Add(progress); });
        AssertTaskFaults(loadTask);

        AssertListCountReaches(progresses, 2);
        AssertEq(progresses[0].State, LoadBundleTaskProgress.LoadBundleTaskState.InProgress);
        AssertEq(progresses[1].State, LoadBundleTaskProgress.LoadBundleTaskState.Error);
        // clang-format on
      });
    }

    Task LoadedBundleDocumentsAlreadyPulledFromBackend_ShouldNotOverwrite() {
      return Async(() => {
        var db = TestFirestore(FirebaseApp.DefaultInstance);
        Await(db.TerminateAsync());
        Await(db.ClearPersistenceAsync());
        db = TestFirestore(FirebaseApp.DefaultInstance);

        var collection = db.Collection("coll-1");
        Await(collection.Document("a").SetAsync(new Dictionary<string, object> {
          { "k", "a" },
          { "bar", "newValueA" },
        }));
        Await(collection.Document("b").SetAsync(new Dictionary<string, object> {
          { "k", "b" },
          { "bar", "newValueB" },
        }));

        string bundle = BundleBuilder.CreateBundle(db.App.Options.ProjectId);
        var loadTask = db.LoadBundleAsync(bundle);
        var finalProgress = Await(loadTask);
        AssertEq(finalProgress.State, LoadBundleTaskProgress.LoadBundleTaskState.Success);

        // Verify documents are not overwritten
        {
          QuerySnapshot snapshot = Await(db.Collection("coll-1").GetSnapshotAsync(Source.Cache));
          AssertDeepEq(QuerySnapshotToValues(snapshot), new List<Dictionary<string, object>> {
            new Dictionary<string, object> { { "k", "a" }, { "bar", "newValueA" } },
            new Dictionary<string, object> { { "k", "b" }, { "bar", "newValueB" } }
          });
        }

        // Read documents using named query
        {
          Query limitQuery = Await(db.GetNamedQueryAsync("limit"));
          QuerySnapshot snapshot = Await(limitQuery.GetSnapshotAsync(Source.Cache));
          AssertDeepEq(QuerySnapshotToValues(snapshot), new List<Dictionary<string, object>> {
            new Dictionary<string, object> { { "k", "b" }, { "bar", "newValueB" } }
          });
        }

        {
          Query limitToLastQuery = Await(db.GetNamedQueryAsync("limit-to-last"));
          QuerySnapshot snapshot = Await(limitToLastQuery.GetSnapshotAsync(Source.Cache));
          AssertDeepEq(QuerySnapshotToValues(snapshot), new List<Dictionary<string, object>> {
            new Dictionary<string, object> { { "k", "a" }, { "bar", "newValueA" } }
          });
        }
      });
    }

    void VerifyBundledQueryResults(FirebaseFirestore firebaseFirestore) {
      // Verify documents are saved
      {
        QuerySnapshot snapshot =
            Await(firebaseFirestore.Collection("coll-1").GetSnapshotAsync(Source.Cache));
        AssertDeepEq(QuerySnapshotToValues(snapshot), new List<Dictionary<string, object>> {
          new Dictionary<string, object> { { "k", "a" }, { "bar", 1L } },
          new Dictionary<string, object> { { "k", "b" }, { "bar", 2L } }
        });
      }

      // Read documents using named query
      {
        Query limitQuery = Await(firebaseFirestore.GetNamedQueryAsync("limit"));
        QuerySnapshot snapshot = Await(limitQuery.GetSnapshotAsync(Source.Cache));
        AssertDeepEq(QuerySnapshotToValues(snapshot), new List<Dictionary<string, object>> {
          new Dictionary<string, object> { { "k", "b" }, { "bar", 2L } }
        });
      }

      {
        Query limitToLastQuery = Await(firebaseFirestore.GetNamedQueryAsync("limit-to-last"));
        QuerySnapshot snapshot = Await(limitToLastQuery.GetSnapshotAsync(Source.Cache));
        AssertDeepEq(QuerySnapshotToValues(snapshot), new List<Dictionary<string, object>> {
          new Dictionary<string, object> { { "k", "a" }, { "bar", 1L } }
        });
      }
    }

    Task TestQueryMethodOnAggregateQuery() {
      return Async(() => {
        Query query = TestCollection().WhereEqualTo("num", 1);

        AssertEq(query.Count.Query.Equals(query), true);
      });
    }

    Task TestQueryMethodOnAggregateQuerySnapshot() {
      return Async(() => {
        var collection = TestCollection();
        AggregateQuery query = collection.WhereEqualTo("num", 1).Count;

        AggregateQuerySnapshot snapshot = AssertTaskSucceeds(query.GetSnapshotAsync(AggregateSource.Server));

        AssertEq(snapshot.Query.Equals(query), true);
      });
    }

    Task TestQueryEqualsAndGetHashCode() {
      return Async(() => {
        var collection = TestCollection();

        var query1 = collection.WhereEqualTo("num", 1);
        var query2 = collection.WhereEqualTo("num", 1);
        AssertEq(query1.Equals(query2), true);
        AssertEq(query1.GetHashCode(), query2.GetHashCode());

        var query3 = collection.WhereNotEqualTo("num", 1);
        AssertEq(query1.Equals(query3), false);
        AssertNe(query1.GetHashCode(), query3.GetHashCode());

        var query4 = collection.WhereEqualTo("state", "done");
        AssertEq(query1.Equals(query4), false);
        AssertNe(query1.GetHashCode(), query4.GetHashCode());

        var query5 = collection.OrderBy("num");
        var query6 = collection.Limit(2);
        var query7 = collection.OrderBy("num").Limit(2);
        AssertEq(query5.Equals(query6), false);
        AssertEq(query5.Equals(query7), false);
        AssertEq(query6.Equals(query7), false);
        AssertEq(query1.Equals(null), false);

        AssertNe(query5.GetHashCode(), query6.GetHashCode());
        AssertNe(query5.GetHashCode(), query7.GetHashCode());
        AssertNe(query6.GetHashCode(), query7.GetHashCode());
      });
    }

    Task TestAggregateQueryEqualsAndGetHashCode() {
      return Async(() => {
        var collection = TestCollection();

        var query1 = collection.WhereEqualTo("num", 1).Count;
        var query2 = collection.WhereEqualTo("num", 1).Count;
        AssertEq(query1.Equals(query2), true);
        AssertEq(query1.GetHashCode(), query2.GetHashCode());

        var query3 = collection.WhereNotEqualTo("num", 1).Count;
        AssertEq(query1.Equals(query3), false);
        AssertNe(query1.GetHashCode(), query3.GetHashCode());

        var query4 = collection.WhereEqualTo("state", "done").Count;
        AssertEq(query1.Equals(query4), false);
        AssertNe(query1.GetHashCode(), query4.GetHashCode());

        var query5 = collection.OrderBy("num").Count;
        var query6 = collection.Limit(2).Count;
        var query7 = collection.OrderBy("num").Limit(2).Count;
        AssertEq(query5.Equals(query6), false);
        AssertEq(query5.Equals(query7), false);
        AssertEq(query6.Equals(query7), false);
        AssertEq(query1.Equals(null), false);

        AssertNe(query5.GetHashCode(), query6.GetHashCode());
        AssertNe(query5.GetHashCode(), query7.GetHashCode());
        AssertNe(query6.GetHashCode(), query7.GetHashCode());
      });
    }

    Task TestQuerySnapshotEqualsAndGetHashCode() {
      return Async(() => {
        var collection = TestCollection();

        AssertTaskSucceeds(collection.Document("a").SetAsync(TestData(1)));
        QuerySnapshot snapshot1 = AssertTaskSucceeds(collection.GetSnapshotAsync());
        QuerySnapshot snapshot2 = AssertTaskSucceeds(collection.GetSnapshotAsync());
        QuerySnapshot snapshot3 = AssertTaskSucceeds(collection.GetSnapshotAsync());

        AssertTaskSucceeds(collection.Document("b").SetAsync(TestData(2)));
        QuerySnapshot snapshot4 = AssertTaskSucceeds(collection.GetSnapshotAsync());

        AssertEq(snapshot1.Equals(snapshot1), true);
        // Note: snapshot1 is not equal to snapshot2 as snapshot1 contains a document with
        // `DocumentState` of `kHasCommittedMutations`, but snapshot2 has the same document with
        // `DocumentState` of `kSynced`.
        AssertEq(snapshot1.Equals(snapshot2), false);
        AssertEq(snapshot2.Equals(snapshot3), true);
        AssertEq(snapshot3.Equals(snapshot4), false);
        AssertEq(snapshot1.Equals(null), false);

        AssertEq(snapshot1.GetHashCode(), snapshot1.GetHashCode());
        AssertEq(snapshot2.GetHashCode(), snapshot3.GetHashCode());
        AssertNe(snapshot3.GetHashCode(), snapshot4.GetHashCode());
      });
    }

    Task TestAggregateQuerySnapshotEqualsAndGetHashCode() {
      return Async(() => {
        var collection = TestCollection();

        AssertTaskSucceeds(collection.Document("a").SetAsync(TestData(1)));
        AggregateQuerySnapshot snapshot1 = AssertTaskSucceeds(collection.Count.GetSnapshotAsync(AggregateSource.Server));
        AggregateQuerySnapshot snapshot2 = AssertTaskSucceeds(collection.Count.GetSnapshotAsync(AggregateSource.Server));

        AssertTaskSucceeds(collection.Document("b").SetAsync(TestData(2)));
        AggregateQuerySnapshot snapshot3 = AssertTaskSucceeds(collection.Count.GetSnapshotAsync(AggregateSource.Server));

        AssertEq(snapshot1.Equals(snapshot1), true);
        AssertEq(snapshot1.Equals(snapshot2), true);
        AssertEq(snapshot1.Equals(snapshot3), false);
        AssertEq(snapshot1.Equals(null), false);

        AssertEq(snapshot1.GetHashCode(), snapshot1.GetHashCode());
        AssertEq(snapshot1.GetHashCode(), snapshot2.GetHashCode());
        AssertNe(snapshot1.GetHashCode(), snapshot3.GetHashCode());
      });
    }

    Task TestDocumentSnapshotEqualsAndGetHashCode() {
      return Async(() => {
        DocumentReference doc1 = db.Collection("col2").Document();
        DocumentReference doc2 = db.Collection("col2").Document();
        var data1 = TestData();
        var data2 = TestData(2);

        AssertTaskSucceeds(doc1.SetAsync(data1));
        DocumentSnapshot snapshot1 = AssertTaskSucceeds(doc1.GetSnapshotAsync());

        AssertTaskSucceeds(doc1.SetAsync(data2));
        DocumentSnapshot snapshot2 = AssertTaskSucceeds(doc1.GetSnapshotAsync());

        AssertTaskSucceeds(doc2.SetAsync(data1));
        DocumentSnapshot snapshot3 = AssertTaskSucceeds(doc2.GetSnapshotAsync());
        DocumentSnapshot snapshot4 = AssertTaskSucceeds(doc2.GetSnapshotAsync());
        DocumentSnapshot snapshot5 = AssertTaskSucceeds(doc2.GetSnapshotAsync());

        AssertEq(snapshot1.Equals(snapshot1), true);
        AssertEq(snapshot1.Equals(snapshot2), false);
        AssertEq(snapshot1.Equals(snapshot3), false);
        AssertEq(snapshot1.Equals(null), false);

        // Note: snapshot3 is not equal to snapshot4 as snapshot3 has `DocumentState` of
        // `kHasCommittedMutations`, but snapshot4 has `DocumentState` of `kSynced`.
        // TODO(b/204238341) Remove this #if once the Android and iOS implementations converge.
#if UNITY_ANDROID
        AssertEq(snapshot3.Equals(snapshot4), false);
#else
        AssertEq(snapshot3.Equals(snapshot4), true);
#endif

        AssertEq(snapshot4.Equals(snapshot5), true);

        AssertEq(snapshot1.GetHashCode(), snapshot1.GetHashCode());

#if UNITY_ANDROID
        // TODO(b/198001784): Re-enable the following check once the iOS implementation is fixed.
        // Note: the non-Android implementation calculates the hash based on the document key (and
        // ignores the document contents), and so it produces the same hash for snapshot1 and
        // snapshot2.
        AssertNe(snapshot1.GetHashCode(), snapshot2.GetHashCode());
#endif

        AssertNe(snapshot1.GetHashCode(), snapshot3.GetHashCode());
        AssertEq(snapshot4.GetHashCode(), snapshot5.GetHashCode());
      });
    }

    Task TestDocumentChangeEqualsAndGetHashCode() {
      return Async(() => {
        var collection = TestCollection();

        AssertTaskSucceeds(collection.Document("a").SetAsync(TestData(1)));

        var accumulator = new EventAccumulator<QuerySnapshot>(MainThreadId, FailTest);
        collection.Listen(MetadataChanges.Include, accumulator.Listener);

        // Wait for the first snapshot.
        QuerySnapshot snapshot1 = accumulator.Await();
        var changes = snapshot1.GetChanges(MetadataChanges.Include);
        AssertEq(changes.Count(), 1);
        var change1 = changes.First();

        // Wait for new snapshot once we're synced with the backend.
        var snapshot2 = accumulator.Await();
        // This is expected to be empty.
        changes = snapshot2.GetChanges(MetadataChanges.Include);
        AssertEq(changes.Count(), 0);

        // Update the document and wait for the resulting snapshot.
        collection.Document("a").SetAsync(TestData(2));
        var snapshot3 = accumulator.Await();
        changes = snapshot3.GetChanges(MetadataChanges.Include);
        AssertEq(changes.Count(), 1);
        var change2 = changes.First();

        // Wait for snapshot indicating the write has completed.
        var snapshot4 = accumulator.Await();
        changes = snapshot4.GetChanges(MetadataChanges.Include);
        AssertEq(changes.Count(), 1);
        var change3 = changes.First();

        QuerySnapshot snapshot5 = AssertTaskSucceeds(collection.GetSnapshotAsync());
        changes = snapshot5.GetChanges(MetadataChanges.Include);
        AssertEq(changes.Count(), 1);
        var change4 = changes.First();
        QuerySnapshot snapshot6 = AssertTaskSucceeds(collection.GetSnapshotAsync());
        changes = snapshot6.GetChanges(MetadataChanges.Include);
        AssertEq(changes.Count(), 1);
        var change5 = changes.First();

        AssertEq(change1.Equals(change1), true);
        AssertEq(change1.Equals(change2), false);
        AssertEq(change1.Equals(change3), false);
        AssertEq(change1.Equals(null), false);
        AssertEq(change4.Equals(change5), true);

        AssertEq(change1.GetHashCode(), change1.GetHashCode());
        AssertNe(change1.GetHashCode(), change2.GetHashCode());
        AssertNe(change1.GetHashCode(), change3.GetHashCode());
        AssertEq(change4.GetHashCode(), change5.GetHashCode());
      });
    }

    Task TestInvalidArgumentAssertions() {
      return Async(() => {
        foreach (var test in InvalidArgumentsTest.TestCases) {
          bool pass = false;
          try {
            test.action(this);
            pass = true;
          } finally {
            if (!pass) {
              DebugLog("InvalidArgumentsTest test FAILED: " + test.name);
            }
          }
        }
      });
    }

    Task TestFirestoreDispose() {
      return Async(() => {
        // Verify that disposing the `FirebaseApp` in turn disposes the `FirebaseFirestore` object.
        {
          FirebaseApp customApp = FirebaseApp.Create(db.App.Options, "dispose-app-to-firestore");
          FirebaseFirestore customDb = TestFirestore(customApp);
          customApp.Dispose();
          Assert("App property should be null", customDb.App == null);
        }
        {
          FirebaseApp customApp = FirebaseApp.Create(FirebaseApp.DefaultInstance.Options, "dispose-app-to-multiDB-firestore");
          FirebaseFirestore defaultDb = TestFirestore(customApp);
          FirebaseFirestore customDb = TestFirestore(customApp, "test-db");
          customApp.Dispose();
          Assert("App property should be null", defaultDb.App == null);
        }
        // Verify that all non-static methods in `FirebaseFirestore` throw if invoked after
        // the instance is disposed.
        {
          var taskCompletionSource = new TaskCompletionSource<string>();
          taskCompletionSource.SetException(new InvalidOperationException("forced exception"));
          Task sampleUntypedTask = taskCompletionSource.Task;
          Task<string> sampleTypedTask = taskCompletionSource.Task;

          FirebaseApp customApp = FirebaseApp.Create(db.App.Options, "dispose-exceptions");
          FirebaseFirestore customDb = TestFirestore(customApp);
          var doc = customDb.Document("ColA/DocA/ColB/DocB");
          var doc2 = customDb.Document("ColA/DocA/ColB/DocC");
          var collection = doc.Parent;
          var writeBatch = customDb.StartBatch();
          customApp.Dispose();

          // Verify that the `App` property is null valid after `FirebaseFirestore` is disposed.
          Assert("App property should be null", customDb.App == null);

          // Verify that all non-static methods in `FirebaseFirestore` throw after it is disposed.
          AssertException(typeof(InvalidOperationException), () => customDb.Collection("a"));
          AssertException(typeof(InvalidOperationException), () => customDb.Document("a/b"));
          AssertException(typeof(InvalidOperationException), () => customDb.CollectionGroup("c"));
          AssertException(typeof(InvalidOperationException), () => customDb.StartBatch());
          AssertException(typeof(InvalidOperationException),
                          () => customDb.RunTransactionAsync(transaction => sampleUntypedTask));
          AssertException(
              typeof(InvalidOperationException),
              () => customDb.RunTransactionAsync<string>(transaction => sampleTypedTask));
          bool snapshotsInSyncListenerInvoked = false;
          Action snapshotsInSyncListener = () => { snapshotsInSyncListenerInvoked = true; };
          AssertException(typeof(InvalidOperationException),
                          () => customDb.ListenForSnapshotsInSync(snapshotsInSyncListener));
          AssertException(typeof(InvalidOperationException),
                          () => customDb.LoadBundleAsync("BundleData"));
          AssertException(typeof(InvalidOperationException),
                          () => customDb.LoadBundleAsync("BundleData", (sender, progress) => {}));
          AssertException(typeof(InvalidOperationException),
                          () => customDb.LoadBundleAsync(new byte[0]));
          AssertException(typeof(InvalidOperationException),
                          () => customDb.LoadBundleAsync(new byte[0], (sender, progress) => {}));
          AssertException(typeof(InvalidOperationException),
                          () => customDb.GetNamedQueryAsync("QueryName"));
          AssertException(typeof(InvalidOperationException), () => customDb.DisableNetworkAsync());
          AssertException(typeof(InvalidOperationException), () => customDb.EnableNetworkAsync());
          AssertException(typeof(InvalidOperationException),
                          () => customDb.WaitForPendingWritesAsync());
          AssertException(typeof(InvalidOperationException), () => customDb.TerminateAsync());
          AssertException(typeof(InvalidOperationException),
                          () => customDb.ClearPersistenceAsync());

          // Verify the behavior of methods in `CollectionReference` after `FirebaseFirestore` is
          // disposed.
          Assert("collection.Firestore is not correct", collection.Firestore == customDb);
          AssertEq(collection.Id, "");
          AssertEq(collection.Path, "");
          bool collectionListenerInvoked = false;
          Action<QuerySnapshot> collectionListener = snap => { collectionListenerInvoked = true; };
          // TODO(b/201440423) `Listen()` should throw `InvalidOperationException`, not succeed.
          AssertNotNull("Collection.Listen()", collection.Listen(collectionListener));
          AssertNotNull("Collection.Document() returned null", collection.Document());
          AssertNotNull("Collection.Document(string) returned null", collection.Document("abc"));
          AssertTaskFaults(collection.AddAsync(TestData(1)), FirestoreError.FailedPrecondition);
          AssertTaskFaults(collection.GetSnapshotAsync(Source.Default),
                           FirestoreError.FailedPrecondition);

          // Verify the behavior of methods in `DocumentReference` after `FirebaseFirestore` is
          // disposed.
          Assert("doc.Firestore is not correct", doc.Firestore == customDb);
          AssertEq(doc.Id, "");
          AssertEq(doc.Path, "");
          AssertEq(doc.Parent, collection);
          bool docListenerInvoked = false;
          Action<DocumentSnapshot> docListener = snap => { docListenerInvoked = true; };
          // TODO(b/201440423) `Listen()` should throw `InvalidOperationException`, not succeed.
          AssertNotNull("DocumentReference.Listen()", doc.Listen(docListener));
          AssertNotNull("DocumentReference.Collection() returned null", doc.Collection("zzz"));
          AssertTaskFaults(doc.DeleteAsync(), FirestoreError.FailedPrecondition);
          AssertTaskFaults(doc.SetAsync(TestData(1)), FirestoreError.FailedPrecondition);
          AssertTaskFaults(doc.UpdateAsync("life", 42), FirestoreError.FailedPrecondition);
          AssertTaskFaults(doc.GetSnapshotAsync(Source.Default), FirestoreError.FailedPrecondition);

          // Verify the behavior of methods in `WriteBatch` after `FirebaseFirestore` is disposed.
          writeBatch.Delete(doc);
          writeBatch.Set(doc2, TestData(1), null);
          AssertTaskFaults(writeBatch.CommitAsync(), FirestoreError.FailedPrecondition);

          // Verify that the listeners were not notified. Do it here instead of above to allow
          // some time to pass for unexpected notifications to be received.
          Assert("The listener registered with FirebaseFirestore.ListenForSnapshotsInSync() " +
                     "should not be notified after TerminateAsync()",
                 !snapshotsInSyncListenerInvoked);
          Assert("The listener registered with CollectionReference.Listen() " +
                     "should not be notified after TerminateAsync()",
                 !collectionListenerInvoked);
          Assert("The listener registered with DocumentReference.Listen() " +
                     "should not be notified after TerminateAsync()",
                 !docListenerInvoked);
        }
      });
    }

    Task TestFirestoreGetInstance() {
      return Async(() => {
        // Verify that invoking `FirebaseFirestore.GetInstance()` with the same `FirebaseApp`
        // returns the exact same `FirebaseFirestore` instance.
        {
          FirebaseFirestore defaultDb1 = FirebaseFirestore.DefaultInstance;
          FirebaseFirestore defaultDb2 = FirebaseFirestore.DefaultInstance;
          Assert("DefaultInstance() should return the same default instance", defaultDb1 == defaultDb2);
        }
        {
          FirebaseApp customApp = FirebaseApp.Create(db.App.Options, "getinstance-same-instance");
          FirebaseFirestore customDb1 = FirebaseFirestore.GetInstance(customApp);
          FirebaseFirestore customDb2 = FirebaseFirestore.GetInstance(customApp);
          Assert("GetInstance(app) should return the same instance when app is the same", customDb1 == customDb2);
          customApp.Dispose();
        }
        {
          FirebaseFirestore customDb1 = FirebaseFirestore.GetInstance("test-db");
          FirebaseFirestore customDb2 = FirebaseFirestore.GetInstance("test-db");
          Assert("GetInstance(database) should return the same instance when database name is the same", customDb1 == customDb2);
        }
        {
          FirebaseApp customApp = FirebaseApp.Create(db.App.Options, "getinstance-same-instance");
          FirebaseFirestore customDb1 = FirebaseFirestore.GetInstance(customApp, "test-db");
          FirebaseFirestore customDb2 = FirebaseFirestore.GetInstance(customApp, "test-db");
          Assert("GetInstance(app, database) should return the same instance when app and database name are the same", customDb1 == customDb2);
          customApp.Dispose();
        }
        
        // Verify that invoking `FirebaseFirestore.GetInstance()` with default `FirebaseApp`
        // instances and fefault database name return same `FirebaseFirestore` instances.
        {
          FirebaseApp defaultApp = FirebaseApp.DefaultInstance;
        
          FirebaseFirestore defaultDb1 = FirebaseFirestore.DefaultInstance;
          FirebaseFirestore defaultDb2 = FirebaseFirestore.GetInstance(defaultApp);
          FirebaseFirestore defaultDb3 = FirebaseFirestore.GetInstance(DEFAULT_DATABASE);
          FirebaseFirestore defaultDb4 = FirebaseFirestore.GetInstance(defaultApp, DEFAULT_DATABASE);
          Assert("GetInstance() should return the same default instance between 1 and 2", defaultDb1 == defaultDb2);
          Assert("GetInstance() should return the same default instance between 1 and 3", defaultDb1 == defaultDb3);
          Assert("GetInstance() should return the same default instance between 1 and 4", defaultDb1 == defaultDb4);
          defaultApp.Dispose();
        }
        
        // Verify that invoking `FirebaseFirestore.GetInstance()` with different `FirebaseApp`
        // instances return distinct and consistent `FirebaseFirestore` instances.
        {
          FirebaseApp customAppA = FirebaseApp.Create(db.App.Options, "getinstance-multi-a");
          FirebaseApp customAppB = FirebaseApp.Create(db.App.Options, "getinstance-multi-b");
          FirebaseFirestore customDbA1 = FirebaseFirestore.GetInstance(customAppA);
          FirebaseFirestore customDbB1 = FirebaseFirestore.GetInstance(customAppB);
          FirebaseFirestore customDbA2 = FirebaseFirestore.GetInstance(customAppA);
          FirebaseFirestore customDbB2 = FirebaseFirestore.GetInstance(customAppB);
          Assert("GetInstance() should return the same instance A", customDbA1 == customDbA2);
          Assert("GetInstance() should return the same instance B", customDbB1 == customDbB2);
          Assert("GetInstance() should return distinct instances", customDbA1 != customDbB1);
          customAppB.Dispose();
          customAppA.Dispose();
        }
        
        // Verify that invoking `FirebaseFirestore.GetInstance()` with same `FirebaseApp` instance
        // but different database name return distinct and consistent `FirebaseFirestore` instances.
        {
          FirebaseApp customApp = FirebaseApp.Create(db.App.Options, "getinstance-multi-db");
          FirebaseFirestore customDbA1 = FirebaseFirestore.GetInstance(customApp,"test-db-a");
          FirebaseFirestore customDbB1 = FirebaseFirestore.GetInstance(customApp,"test-db-b");
          FirebaseFirestore customDbA2 = FirebaseFirestore.GetInstance(customApp,"test-db-a");
          FirebaseFirestore customDbB2 = FirebaseFirestore.GetInstance(customApp, "test-db-b");
          Assert("GetInstance() should return the same instance A", customDbA1 == customDbA2);
          Assert("GetInstance() should return the same instance B", customDbB1 == customDbB2);
          Assert("GetInstance() should return distinct instances", customDbA1 != customDbB1);
          customApp.Dispose();
        }
        
        // Verify that invoking `FirebaseFirestore.GetInstance()` with a disposed `FirebaseApp`
        // does not crash.
        {
          FirebaseApp customApp = FirebaseApp.Create(db.App.Options, "getinstance-disposed-app");
          FirebaseFirestore.GetInstance(customApp, "test-db");
          customApp.Dispose();
          AssertException(typeof(ArgumentException),
                          () => FirebaseFirestore.GetInstance(customApp));
        }
        
        // Verify that invoking `FirebaseFirestore.GetInstance()` after `TerminateAsync()` results
        // in a distinct, functional `FirebaseFirestore` instance.
        {
          FirebaseApp customApp = FirebaseApp.Create(db.App.Options, "getinstance-after-terminate");
          FirebaseFirestore customDbBefore = TestFirestore(customApp);
          Task terminateTask = customDbBefore.TerminateAsync();
          
          FirebaseFirestore customDbAfter = TestFirestore(customApp);
          FirebaseFirestore customDbAfter2 = TestFirestore(customApp);
          // Wait for completion of the `Task` returned from `TerminateAsync()` *after* calling
          // `GetInstance()` to ensure that `TerminateAsync()` *synchronously* evicts the
          // "firestore" objects from both the C++ and C# instance caches (as opposed to evicting
          // from the caches *asynchronously*).
          AssertTaskSucceeds(terminateTask);
          Assert("GetInstance() should return a new instance", customDbBefore != customDbAfter);
          Assert("GetInstance() should return the same instance", customDbAfter == customDbAfter2);
          DocumentReference doc = customDbAfter.Collection("a").Document();
          AssertTaskSucceeds(doc.SetAsync(TestData(1)));
          customApp.Dispose();
        }
        
        // Verify that invoking  `FirebaseFirestore.GetInstance()` with custom database name after
        // `TerminateAsync()` results in a distinct, functional `FirebaseFirestore` instance.
        {
          FirebaseApp customApp = FirebaseApp.Create(db.App.Options, "getinstance-after-terminate");
          FirebaseFirestore customDbBefore = FirebaseFirestore.GetInstance(customApp, "test-db");
          Task terminateTask = customDbBefore.TerminateAsync();

          FirebaseFirestore customDbAfter1 = FirebaseFirestore.GetInstance(customApp,"test-db");
          FirebaseFirestore customDbAfter2 = FirebaseFirestore.GetInstance(customApp,"test-db");
          // Wait for completion of the `Task` returned from `TerminateAsync()` *after* calling
          // `GetInstance()` to ensure that `TerminateAsync()` *synchronously* evicts the
          // "firestore" objects from both the C++ and C# instance caches (as opposed to evicting
          // from the caches *asynchronously*).
          AssertTaskSucceeds(terminateTask);
          Assert("GetInstance() should return a new instance", customDbBefore != customDbAfter1);
          Assert("GetInstance() should return the same instance", customDbAfter1 == customDbAfter2);
          customApp.Dispose();
        }
      });
    }

    // Regression test for https://github.com/firebase/firebase-unity-sdk/issues/569
    // As long as this test doesn't crash, then it passes.
    Task TestAndroidGlobalRefsExhaustionBugFix() {
      return Async(() => {
        DocumentReference doc = db.Collection("col").Document();
        var numbers = new List<object>();
        for (int i = 0; i < 60000; i++) {
          numbers.Add(i);
        }
        Await(doc.SetAsync(new Dictionary<string, object>{{"foo", numbers}}));
      });
    }

    private void RoundtripValue(DocumentReference doc, object input, out object nativeOutput, out object convertedOutput) {
      SerializeToDoc(doc, input);

      DeserializeWithRawFirestoreTypes(doc, out nativeOutput);

      DeserializeWithInputTypes(doc, input, out convertedOutput);
    }

    private void SerializeToDoc(DocumentReference doc, object input) {
      // Wrap in a dictionary so we can write it as a document even if input is a primitive type.
      var docData = new Dictionary<string, object> { { "field", input } };

      // Write doc and read the field back out as native types.
      doc.SetAsync(docData);
    }

    private void DeserializeWithRawFirestoreTypes(DocumentReference doc, out object rawOutput) {
      var docSnap = Await(doc.GetSnapshotAsync(Source.Cache));
      rawOutput = docSnap.GetValue<object>("field");
    }

    private void DeserializeWithInputTypes(DocumentReference doc, object input,
                                           out object outputWithInputTypes) {
      var docSnap = Await(doc.GetSnapshotAsync(Source.Cache));
      // To get the converted value out, we have to use reflection to call GetValue<> with
      // input.GetType() as the generic parameter.
      MethodInfo method = typeof(DocumentSnapshot).GetMethod("GetValue", new Type[] { typeof(string), typeof(ServerTimestampBehavior) });
      MethodInfo genericMethod = method.MakeGenericMethod(input != null ? input.GetType() : typeof(object));
      outputWithInputTypes =
          genericMethod.Invoke(docSnap, new object[] { "field", ServerTimestampBehavior.None });
    }

    // Unity on iOS can't JIT compile code, which breaks some usages of
    // reflection such as the way RoundtripValue() calls the
    // DocumentSnapshot.GetValue<>() method with dynamic generic types. As a
    // workaround, we have to enumerate all the different versions that we need.
    // Normal users won't have to do this.
    // See https://docs.unity3d.com/Manual/ScriptingRestrictions.html for more details.
    private void UnityCompileHack() {
      // NOTE: This never actually runs. It just forces the compiler to generate
      // the code we need.
      DocumentSnapshot x = null;
      x.GetValue<bool>("");
      x.GetValue<string>("");
      x.GetValue<byte>("");
      x.GetValue<sbyte>("");
      x.GetValue<short>("");
      x.GetValue<ushort>("");
      x.GetValue<int>("");
      x.GetValue<uint>("");
      x.GetValue<long>("");
      x.GetValue<ulong>("");
      x.GetValue<float>("");
      x.GetValue<double>("");
      x.GetValue<Timestamp>("");
      x.GetValue<DateTime>("");
      x.GetValue<DateTimeOffset>("");
      x.GetValue<Blob>("");
      x.GetValue<GeoPoint>("");
      x.GetValue<SerializationTestData.StructModel>("");
      x.GetValue<SerializationTestData.ByteEnum>("");
      x.GetValue<SerializationTestData.SByteEnum>("");
      x.GetValue<SerializationTestData.Int16Enum>("");
      x.GetValue<SerializationTestData.UInt16Enum>("");
      x.GetValue<SerializationTestData.Int32Enum>("");
      x.GetValue<SerializationTestData.UInt32Enum>("");
      x.GetValue<SerializationTestData.Int64Enum>("");
      x.GetValue<SerializationTestData.UInt64Enum>("");
      x.GetValue<SerializationTestData.CustomConversionEnum>("");
      x.GetValue<SerializationTestData.CustomValueType>("");
      x.GetValue<Dictionary<string, SerializationTestData.GameResult>>("");
    }

    private void AssertQueryResults(string desc, Query query, List<string> docIds) {
      AssertQueryResults(desc, query, docIds, docIds.Count);
    }

    private void AssertQueryResults(string desc, Query query, List<string> docIds, long count) {
      var snapshot = Await(query.GetSnapshotAsync());

      AssertEq(desc + ": Query result count", snapshot.Count, docIds.Count);
      for (int i = 0; i < snapshot.Count; i++) {
        AssertEq(desc + ": Document ID " + i, docIds[i], snapshot[i].Id);
      }

      var aggregateSnapshot = Await(query.Count.GetSnapshotAsync(AggregateSource.Server));
      AssertEq(desc + ": Aggregate query count", aggregateSnapshot.Count, docIds.Count);
    }

    private FirebaseFirestore NonDefaultFirestore(string appName) {
      var appOptions = new AppOptions();
      // Setting a ProjectId is required (b/158838266).
      appOptions.ProjectId = appName;
      var app = FirebaseApp.Create(appOptions, appName);
      return TestFirestore(app);
    }

    /// Wraps IEnumerator in an exception handling Task.
    Task ToTask(IEnumerator ienum) {
      TaskCompletionSource<bool> tcs = new TaskCompletionSource<bool>();
      mainThreadDispatcher.RunOnMainThread(() => {
        StartThrowingCoroutine(ienum, ex => {
          if (ex == null) {
            if (previousTask.IsFaulted) {
              tcs.TrySetException(previousTask.Exception);
            } else if (previousTask.IsCanceled) {
              tcs.TrySetCanceled();
            } else {
              tcs.TrySetResult(true);
            }
          } else {
            tcs.TrySetException(ex);
          }
        });
      });
      return tcs.Task;
    }

    /// Start a coroutine that might throw an exception. Call the callback with the exception if it
    /// does or null if it finishes without throwing an exception.
    public Coroutine StartThrowingCoroutine(IEnumerator enumerator, Action<Exception> done) {
      return StartCoroutine(RunThrowingIterator(enumerator, done));
    }

    /// Run an iterator function that might throw an exception. Call the callback with the exception
    /// if it does or null if it finishes without throwing an exception.
    public static IEnumerator RunThrowingIterator(IEnumerator enumerator, Action<Exception> done) {
      while (true) {
        object current;
        try {
          if (enumerator.MoveNext() == false) {
            break;
          }
          current = enumerator.Current;
        } catch (Exception ex) {
          done(ex);
          yield break;
        }
        yield return current;
      }
      done(null);
    }

    [FirestoreData]
    private class SampleDataWithDocumentId {
      [FirestoreDocumentId]
      public string DocumentId { get; set; }

      [FirestoreProperty]
      public string Name { get; set; }

      [FirestoreProperty]
      public int Value { get; set; }
    }

    [FirestoreData]
    private class SampleDataWithNestedDocumentId {
      [FirestoreDocumentId]
      public string DocumentId { get; set; }

      [FirestoreProperty]
      public string OuterName { get; set; }

      [FirestoreProperty]
      public SampleDataWithDocumentId Nested { get; set; }

      [FirestoreProperty]
      [ServerTimestamp]
      public DateTime ServerTimestamp { get; set; }
    }

    // A minimal port of the .NET `System.Threading.Barrier` class.
    // TODO: Delete this class and use the `Barrier` class from the standard library once .NET 3.5
    // support is dropped.
    private sealed class BarrierCompat {
      private readonly object _lock = new object();
      private readonly int _participantCount;
      private int _waitingParticipantCount = 0;

      internal BarrierCompat(int participantCount) {
        if (participantCount < 2) {
          throw new ArgumentException("invalid participantCount: " + participantCount);
        }
        _participantCount = participantCount;
      }

      internal void SignalAndWait() {
        lock (_lock) {
          _waitingParticipantCount++;
          if (_waitingParticipantCount == _participantCount) {
            _waitingParticipantCount = 0;
            Monitor.PulseAll(_lock);
          } else {
            Monitor.Wait(_lock);
          }
        }
      }
    }

    // A minimal implementation of a "list" that is safe for concurrent access
    // from multiple threads.
    private sealed class ThreadSafeList<T> {
      private readonly List<T> elements = new List<T>();

      public int Count {
        get {
          lock (this) {
            return elements.Count;
          }
        }
      }

      public T this[int index] {
        get {
          lock (this) {
            return elements[index];
          }
        }
      }

      public void Add(T element) {
        lock (this) {
          elements.Add(element);
          Monitor.PulseAll(this);
        }
      }
    }
  }
}<|MERGE_RESOLUTION|>--- conflicted
+++ resolved
@@ -156,11 +156,7 @@
         TestFirestoreDispose,
         TestFirestoreGetInstance,
         TestWhereFilterQueries,
-<<<<<<< HEAD
         TestAndOrQueriesNoCompositeIndexes
-=======
-        TestAndOrQueries
->>>>>>> 4c0f45fd
         // clang-format on
       };
       
@@ -2467,236 +2463,6 @@
       });
     }
 
-    Task TestWhereFilterQueries() {
-      return Async(() => {
-        // Initialize collection with a few test documents to query against.
-        var c = TestCollection();
-        Await(c.Document("a").SetAsync(new Dictionary<string, object> {
-          { "num", 1 },
-          { "state", "created" },
-          { "active", true },
-          { "nullable", "value" },
-        }));
-        Await(c.Document("b").SetAsync(new Dictionary<string, object> {
-          { "num", 2 },
-          { "state", "done" },
-          { "active", false },
-          { "nullable", null },
-        }));
-        Await(c.Document("c").SetAsync(new Dictionary<string, object> {
-          { "num", 3 },
-          { "state", "done" },
-          { "active", true },
-          { "nullable", null },
-        }));
-        // Put in a nested collection (with same ID) for testing collection group queries.
-        Await(c.Document("d")
-                  .Collection(c.Id)
-                  .Document("d-nested")
-                  .SetAsync(new Dictionary<string, object> {
-                    { "num", 4 },
-                    { "state", "created" },
-                    { "active", false },
-                    { "nullable", null },
-                  }));
-
-        AssertQueryResults(
-            desc: "EqualTo",
-            query: c.Where(Filter.EqualTo("num", 1)),
-            docIds: AsList("a"));
-        AssertQueryResults(
-            desc: "EqualTo (FieldPath)",
-            query: c.Where(Filter.EqualTo(new FieldPath("num"), 1)),
-            docIds: AsList("a"));
-
-        AssertQueryResults(
-          desc: "NotEqualTo", 
-          query: c.Where(Filter.NotEqualTo("num", 1)),
-          docIds: AsList("b", "c"));
-        AssertQueryResults(
-          desc: "NotEqualTo (FieldPath)",
-          query: c.Where(Filter.NotEqualTo(new FieldPath("num"), 1)),
-          docIds: AsList("b", "c"));
-        AssertQueryResults(
-          desc: "NotEqualTo (FieldPath) on nullable",
-          query: c.Where(Filter.NotEqualTo(new FieldPath("nullable"), null)),
-          docIds: AsList("a"));
-
-        AssertQueryResults(
-          desc: "LessThanOrEqualTo",
-          query: c.Where(Filter.LessThanOrEqualTo("num", 2)),
-          docIds: AsList("a", "b"));
-        AssertQueryResults(
-            desc: "LessThanOrEqualTo (FieldPath)",
-            query: c.Where(Filter.LessThanOrEqualTo(new FieldPath("num"), 2)),
-            docIds: AsList("a", "b"));
-
-        AssertQueryResults(
-            desc: "LessThan",
-            query: c.Where(Filter.LessThan("num", 2)),
-            docIds: AsList("a"));
-        AssertQueryResults(
-            desc: "LessThan (FieldPath)",
-            query: c.Where(Filter.LessThan(new FieldPath("num"), 2)),
-            docIds: AsList("a"));
-
-        AssertQueryResults(
-            desc: "GreaterThanOrEqualTo",
-            query: c.Where(Filter.GreaterThanOrEqualTo("num", 2)),
-            docIds: AsList("b", "c"));
-        AssertQueryResults(
-            desc: "GreaterThanOrEqualTo (FieldPath)",
-            query: c.Where(Filter.GreaterThanOrEqualTo(new FieldPath("num"), 2)),
-            docIds: AsList("b", "c"));
-
-        AssertQueryResults(
-            desc: "GreaterThan",
-            query: c.Where(Filter.GreaterThan("num", 2)),
-            docIds: AsList("c"));
-        AssertQueryResults(
-            desc: "GreaterThan (FieldPath)",
-            query: c.Where(Filter.GreaterThan(new FieldPath("num"), 2)),
-            docIds: AsList("c"));
-
-        AssertQueryResults(
-          desc: "two EqualTos",
-          query: c.Where(Filter.EqualTo("state", "done")).Where(Filter.EqualTo("active", false)),
-          docIds: AsList("b"));
-      });
-    }
-
-<<<<<<< HEAD
-    Task TestAndOrQueriesNoCompositeIndexes()
-=======
-    Task TestAndOrQueries()
->>>>>>> 4c0f45fd
-    {
-      return Async(() =>
-      {
-        // Initialize collection with a few test documents to query against.
-        var c = TestCollection();
-        Await(c.Document("a").SetAsync(new Dictionary<string, object>
-        {
-          { "num", 1 },
-          { "state", "created" },
-          { "active", true },
-          { "nullable", "value" },
-        }));
-        Await(c.Document("b").SetAsync(new Dictionary<string, object>
-        {
-          { "num", 2 },
-          { "state", "done" },
-          { "active", false },
-          { "nullable", null },
-        }));
-        Await(c.Document("c").SetAsync(new Dictionary<string, object>
-        {
-          { "num", 3 },
-          { "state", "done" },
-          { "active", true },
-          { "nullable", null },
-        }));
-
-        AssertQueryResults(
-          desc: "Empty And",
-          query: c.Where(Filter.And()),
-          docIds: AsList("a", "b", "c"));
-
-        AssertQueryResults(
-          desc: "Empty Or",
-          query: c.Where(Filter.Or()),
-          docIds: AsList("a", "b", "c"));
-
-        AssertQueryResults(
-          desc: "Single And",
-          query: c.Where(Filter.And(Filter.EqualTo("num", 1))),
-          docIds: AsList("a"));
-
-        AssertQueryResults(
-          desc: "Single Or",
-          query: c.Where(Filter.Or(Filter.EqualTo("num", 1))),
-          docIds: AsList("a"));
-
-        AssertQueryResults(
-<<<<<<< HEAD
-          desc: "GreaterThan OR LessThan",
-          query: c.Where(Filter.Or(
-            Filter.GreaterThan("num", 2),
-            Filter.LessThan("num", 2))),
-          docIds: AsList("a", "c"));
-      });
-    }
-
-    Task TestAndOrQueriesCompositeIndexesRequired()
-    {
-      return Async(() =>
-      {
-        // Initialize collection with a few test documents to query against.
-        var c = TestCollection();
-        Await(c.Document("a").SetAsync(new Dictionary<string, object>
-        {
-          { "num", 1 },
-          { "state", "created" },
-          { "active", true },
-          { "nullable", "value" },
-        }));
-        Await(c.Document("b").SetAsync(new Dictionary<string, object>
-        {
-          { "num", 2 },
-          { "state", "done" },
-          { "active", false },
-          { "nullable", null },
-        }));
-        Await(c.Document("c").SetAsync(new Dictionary<string, object>
-        {
-          { "num", 3 },
-          { "state", "done" },
-          { "active", true },
-          { "nullable", null },
-        }));
-
-        AssertQueryResults(
-=======
->>>>>>> 4c0f45fd
-          desc: "And EqualTos",
-          query: c.Where(Filter.And(
-            Filter.EqualTo("state", "done"),
-            Filter.EqualTo("active", false))),
-          docIds: AsList("b"));
-
-        AssertQueryResults(
-<<<<<<< HEAD
-          desc: "AND (OR)",
-          query: c.Where(Filter.And(
-            Filter.EqualTo("state", "done"),
-=======
-          desc: "GreaterThan OR LessThan",
-          query: c.Where(Filter.Or(
-            Filter.GreaterThan("num", 2),
-            Filter.LessThan("num", 2))),
-          docIds: AsList("a", "c"));
-        
-        AssertQueryResults(
-          desc: "AND (OR)",
-          query: c.Where(Filter.And(
-            Filter.EqualTo("state", "done")  
->>>>>>> 4c0f45fd
-            Filter.Or(
-              Filter.GreaterThan("num", 2),
-              Filter.LessThan("num", 2)))),
-          docIds: AsList("c"));
-
-        AssertQueryResults(
-          desc: "OR (AND)",
-          query: c.Where(Filter.Or(
-            Filter.EqualTo("nullable", "value"),
-            Filter.And(
-              Filter.EqualTo("state", "done"),
-              Filter.EqualTo("active", false)))),
-          docIds: AsList("a", "b"));
-      });
-    }
-
     Task TestLimitToLast() {
       return Async(() => {
         var c = TestCollection();
@@ -2823,7 +2589,7 @@
             desc: "ArrayContains",
             query: c.WhereArrayContains("array", 42),
             docIds: AsList("a", "b", "d"));
-        
+
         AssertQueryResults(
           desc: "ArrayContains",
           query: c.Where(Filter.ArrayContains(new FieldPath("array"), 42)),
@@ -2975,7 +2741,7 @@
             desc: "NotInQueryWithNulls",
             query: c.WhereNotIn(new FieldPath("nullable"), new object[] { null }),
             docIds: new List<String> {});
-        
+
         AssertQueryResults(
           desc: "InQuery",
           query: c.Where(Filter.In("zip",

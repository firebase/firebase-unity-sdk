--- conflicted
+++ resolved
@@ -217,11 +217,7 @@
       self.dest_dir_2017 = pathlib.Path(FLAG_DEST_DIR_2017.value)
     if FLAG_DEST_DIR_2020.value:
       self._log_using_flag_from_command_line(FLAG_DEST_DIR_2020)
-<<<<<<< HEAD
-      self.dest_dir_2020 = pathlib.Path(FLAG_DEST_DIR_2017.value)
-=======
       self.dest_dir_2020 = pathlib.Path(FLAG_DEST_DIR_2020.value)
->>>>>>> ddc21915
     if FLAG_GOOGLE_SERVICES_JSON_FILE.value:
       self._log_using_flag_from_command_line(FLAG_GOOGLE_SERVICES_JSON_FILE)
       self.google_services_json_file = pathlib.Path(FLAG_GOOGLE_SERVICES_JSON_FILE.value)
@@ -235,12 +231,9 @@
       self._log_using_flag_from_command_line(FLAG_APPLE_DEVELOPER_TEAM_ID)
       self.apple_developer_team_id = FLAG_APPLE_DEVELOPER_TEAM_ID.value
 
-<<<<<<< HEAD
     self._log_using_flag_from_command_line(FLAG_HARDLINK_CS_FILES)
     self.hardlink_cs_files = FLAG_HARDLINK_CS_FILES.value
 
-=======
->>>>>>> ddc21915
   @classmethod
   def _log_using_flag_from_command_line(cls, flag: flags.Flag) -> None:
     logging.info("Using flag from command line: --%s=%s", flag.name, flag.value)

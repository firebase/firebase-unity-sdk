#!/bin/bash
#
# Copyright 2019 Google LLC
#
# Licensed under the Apache License, Version 2.0 (the "License");
# you may not use this file except in compliance with the License.
# You may obtain a copy of the License at
#
#     http://www.apache.org/licenses/LICENSE-2.0
#
# Unless required by applicable law or agreed to in writing, software
# distributed under the License is distributed on an "AS IS" BASIS,
# WITHOUT WARRANTIES OR CONDITIONS OF ANY KIND, either express or implied.
# See the License for the specific language governing permissions and
# limitations under the License.
#
# Builds and runs the tests, meant to be used on a bash environment.

# Stop display commands being run.
set +x

# Set exit code to first failure
FIRST_FAILED_EXITCODE=0

function check_exit_code {
  if [ "$1" -ne "0" ] && [ "$FIRST_FAILED_EXITCODE" -eq 0 ]; then
    FIRST_FAILED_EXITCODE=$1
 fi
}

CMAKE_OPTIONS=

if [ -d "../firebase-cpp-sdk" ]; then
  CMAKE_OPTIONS="-DFIREBASE_CPP_SDK_DIR=`realpath ../firebase-cpp-sdk` "
  cd ../firebase-cpp-sdk
  ./gradlew
  cd ../firebase-unity-sdk
fi

if [[ -z "${ANDROID_NDK_HOME}" ]]; then #ANDROID_NDK_HOME not set
  echo "Using ANDROID_NDK_HOME: ${ANDROID_NDK_HOME} android tool chain"
  shopt -s nullglob
  list=(${ANDROID_HOME}/**/build/cmake/android.toolchain.cmake)
  shopt -u nullglob

  if [ ! -f "${list[0]}" ]; then
    # Some installations of the NDK have it in NDK/version, instead of just
    # ndk-bundle, and ** sometimes does not recurse correctly, so check that case.
    shopt -s nullglob
    list=(${ANDROID_HOME}/*/*/build/cmake/android.toolchain.cmake)
    shopt -u nullglob

    if [ ! -f "${list[0]}" ]; then
      echo "Failed to find android.toolchain.cmake. Please ensure ANDROID_HOME is set to a valid ndk directory."
      exit -1
    fi
  fi
else
  echo "Using ANDROID_NDK_HOME: ${ANDROID_NDK_HOME} android tool chain"
  shopt -s nullglob
  list=(${ANDROID_NDK_HOME}/build/cmake/android.toolchain.cmake)
  shopt -u nullglob
fi

echo "Using android toolchain: ${list[0]}"

CMAKE_OPTIONS="${CMAKE_OPTIONS} -DUNITY_ROOT_DIR=${UNITY_ROOT_DIR}"
CMAKE_OPTIONS="${CMAKE_OPTIONS} -DANDROID_NDK=$ANDROID_NDK"
CMAKE_OPTIONS="${CMAKE_OPTIONS} -DCMAKE_TOOLCHAIN_FILE=${list[0]}"
CMAKE_OPTIONS="${CMAKE_OPTIONS} -DANDROID_ABI=armeabi-v7a"
CMAKE_OPTIONS="${CMAKE_OPTIONS} -DFIREBASE_ANDROID_BUILD=true"
CMAKE_OPTIONS="${CMAKE_OPTIONS} -DCMAKE_BUILD_TYPE=release"

# Display commands being run.
set -x

# Make a directory to work in (if doesn't exist)
mkdir -p android_build

pushd android_build

# Configure cmake with option value
<<<<<<< HEAD
cmake .. ${CMAKE_OPTIONS}
=======
cmake .. ${CMAKE_OPTIONS} -DANDROID_ABI=armeabi-v7a "$@"
>>>>>>> 476e4b81
check_exit_code $?

# Build the SDK
make # -j 8
check_exit_code $?

# Package build output into zip
cpack .
check_exit_code $?

# Stop display commands being run.
set +x

popd

exit $FIRST_FAILED_EXITCODE<|MERGE_RESOLUTION|>--- conflicted
+++ resolved
@@ -80,11 +80,7 @@
 pushd android_build
 
 # Configure cmake with option value
-<<<<<<< HEAD
-cmake .. ${CMAKE_OPTIONS}
-=======
-cmake .. ${CMAKE_OPTIONS} -DANDROID_ABI=armeabi-v7a "$@"
->>>>>>> 476e4b81
+cmake .. ${CMAKE_OPTIONS} "$@"
 check_exit_code $?
 
 # Build the SDK

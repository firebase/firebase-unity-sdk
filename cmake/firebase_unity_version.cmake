--- conflicted
+++ resolved
@@ -21,11 +21,7 @@
     CACHE STRING "The version of the top-level Firebase Cocoapod to use.")
 
 # https://github.com/googlesamples/unity-jar-resolver
-<<<<<<< HEAD
 set(FIREBASE_UNITY_JAR_RESOLVER_VERSION "1.2.170"
-=======
-set(FIREBASE_UNITY_JAR_RESOLVER_VERSION "1.2.169"
->>>>>>> 770accf9
    CACHE STRING
   "Version tag of Play Services Resolver to download and use (no trailing .0)"
 )

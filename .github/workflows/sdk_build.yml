# Workflow to handle building the Unity SDK
name: SDK Build

on:
  workflow_dispatch:
    inputs:
      # Which version of Unity to use
      unity_version:
        description: 'Unity version [2017, 2018, 2019, 2020]'
        default: '2019'
        required: true
      # Additional CMake flags to use
      additional_cmake_flags:
        description: 'Additional flags to pass into CMake'
        default: ''
        required: false
      unity_branch:
        description: 'Unity branch to build against, empty means current branch'
        default: ''
      firebase_cpp_sdk_version:
        description: 'Firebase CPP SDK version to build against (The branch, tag or SHA to checkout)'
        default: ''
        required: false
      target_platforms:
        description: 'Target platforms to build SDK on.'
        default: 'macos,linux,windows'
        required: false

jobs:
  build_desktop:
    name: build-desktop-${{matrix.os}}-${{matrix.unity_version}}
    runs-on: ${{matrix.os}}
    strategy:
      fail-fast: false
      matrix:
        os: [windows-2019, macos-latest, ubuntu-latest]
        include:
        - os: macos-latest
          if: contains('${{ github.event.inputs.target_platforms }}', 'macos') 
          unity_version: ${{ github.event.inputs.unity_version }}
          build_dir: macos_unity
          unity_platform_name: macOS,iOS
        - os: windows-2019
          if: contains('${{ github.event.inputs.target_platforms }}', 'windows') 
          unity_version: ${{ github.event.inputs.unity_version }}
          build_dir: windows_unity
          unity_platform_name: Windows
        - os: ubuntu-latest
          if: contains('${{ github.event.inputs.target_platforms }}', 'linux') 
          unity_version: ${{ github.event.inputs.unity_version }}
          build_dir: linux_unity
          unity_platform_name: Linux
    env:
        # LC_ALL, LANG and U3D_PASSWORD are needed for U3D.
        LC_ALL: en_US.UTF-8
        LANG: en_US.UTF-8
        U3D_PASSWORD: ""
    steps:
      - uses: actions/checkout@v2
        with:
          submodules: true
          ref: ${{ github.event.inputs.unity_branch }}

      - uses: actions/checkout@v2
        with:
          repository: firebase/firebase-cpp-sdk
          path: firebase-cpp-sdk
          submodules: true
          ref: ${{ github.event.inputs.firebase_cpp_sdk_version }}

      - name: Support longpaths
        if: startsWith(matrix.os, 'windows')
        run: git config --system core.longpaths true

      # Set up the requirements, and install Unity
      # Ruby setup has to happen before python install and setup, to keep the absl config.
      - uses: ruby/setup-ruby@v1
        with:
          ruby-version: 3.0.2

      - name: Install Unity installer (U3D)
        shell: bash
        run: gem install u3d

      - name: Setup python
        uses: actions/setup-python@v2
        with:
          python-version: '3.7'

      - name: Add msbuild to PATH (windows)
        if: startsWith(matrix.os, 'windows')
        uses: microsoft/setup-msbuild@v1.0.2

      - name: Install prerequisites
        shell: bash
        run: |
          echo "FIREBASE_CPP_SDK_DIR=${{ github.workspace }}/firebase-cpp-sdk" >> $GITHUB_ENV
          cd firebase-cpp-sdk
          python scripts/gha/install_prereqs_desktop.py
          cd ..

      - name: Install python deps
        shell: bash
        run: |
          pip install -r scripts/gha/requirements.txt

      - name: Install OpenSSL (Windows)
        if: startsWith(matrix.os, 'windows')
        run: |
          choco install openssl -r

      - name: Install OpenSSL (Linux)
        if: startsWith(matrix.os, 'ubuntu')
        run: |
          sudo apt install openssl

      - name: Install OpenSSL (macOS)
        if: startsWith(matrix.os, 'macos')
        run: |
          brew install openssl
          # brew won't overwrite MacOS system default OpenSSL, so force it here.
          echo "OPENSSL_ROOT_DIR=$(brew --prefix openssl --installed)" >> $GITHUB_ENV

      - name: Install Unity
        shell: bash
        run: |
          python scripts/gha/unity_installer.py --install --platforms ${{ matrix.unity_platform_name }} --version ${{ matrix.unity_version }}

      - name: Setup Unity path
        shell: bash
        run: |
          echo "UNITY_ROOT_DIR=$( python scripts/gha/print_matrix_configuration.py -u ${{matrix.unity_version}} -k unity_path )" >> $GITHUB_ENV
          echo "$(swig -swiglib)" >> $GITHUB_PATH
          swig -swiglib
          echo "SWIG_DIR=$(swig -swiglib)" >> $GITHUB_ENV
      
      - name: Display Swig Version
        shell: bash
        run: |
          swig -version

      - name: Build SDK (Linux)
        if: startsWith(matrix.os, 'ubuntu')
        shell: bash
        run: |
          ./build_linux.sh ${{ github.event.inputs.additional_cmake_flags }}

      - name: Build SDK (MacOS)
        if: startsWith(matrix.os, 'macos')
        shell: bash
        run: |
          ./build_macos.sh ${{ github.event.inputs.additional_cmake_flags }}

      - name: Build SDK (Windows)
        if: startsWith(matrix.os, 'windows')
        shell: bash
        run: |
          python scripts/build_scripts/build_zips.py --platform=windows --unity_root=$UNITY_ROOT_DIR --cmake_extras='-DSWIG_DIR=$SWIG_DIR'
          # ./build_windows_x64.bat ${{ github.event.inputs.additional_cmake_flags }} TODO convert to python script
<<<<<<< HEAD
          # mkdir ${{ matrix.build_dir }}
          # pushd ${{ matrix.build_dir }}
          # PYTHON_PATH=$(python -c "import sys; print(sys.executable)")
          # echo PYTHON_PATH is ${PYTHON_PATH}
          # cmake .. -G "Visual Studio 16 2019" -A x64 -DFIREBASE_CPP_SDK_DIR="${FIREBASE_CPP_SDK_DIR}" -DUNITY_ROOT_DIR="${UNITY_ROOT_DIR}" -DSWIG_DIR="${SWIG_DIR}" -DFIREBASE_PYTHON_HOST_EXECUTABLE="FILEPATH=${PYTHON_PATH}" ${{ github.event.inputs.additional_cmake_flags }}
          # echo "=-=-=-=-=-=-=-=-="
          # echo "Start Build"
          # echo "=-=-=-=-=-=-=-=-="
          # cmake --build .  --config Release
          # echo "=-=-=-=-=-=-=-=-="
          # echo "Start Package"
          # echo "=-=-=-=-=-=-=-=-="
          # cpack .
          # popd
=======
          mkdir ${{ matrix.build_dir }}
          pushd ${{ matrix.build_dir }}
          cmake .. -G "Visual Studio 16 2019" -A x64 -DFIREBASE_CPP_SDK_DIR="${FIREBASE_CPP_SDK_DIR}" -DUNITY_ROOT_DIR="${UNITY_ROOT_DIR}" -DSWIG_DIR="${SWIG_DIR}" -DFIREBASE_PYTHON_HOST_EXECUTABLE:FILEPATH=C:/hostedtoolcache/windows/Python/3.7.9/x64/python.exe ${{ github.event.inputs.additional_cmake_flags }}
          echo "=-=-=-=-=-=-=-=-="
          echo "Start Build"
          echo "=-=-=-=-=-=-=-=-="
          cmake --build .  --config Release
          echo "=-=-=-=-=-=-=-=-="
          echo "Start Package"
          echo "=-=-=-=-=-=-=-=-="
          cpack .
          popd
>>>>>>> f00f38f7

      - name: Upload Build
        uses: actions/upload-artifact@v2
        with:
          name: ${{ matrix.build_dir }}
          path: ${{ matrix.build_dir }}/*.zip<|MERGE_RESOLUTION|>--- conflicted
+++ resolved
@@ -157,22 +157,6 @@
         run: |
           python scripts/build_scripts/build_zips.py --platform=windows --unity_root=$UNITY_ROOT_DIR --cmake_extras='-DSWIG_DIR=$SWIG_DIR'
           # ./build_windows_x64.bat ${{ github.event.inputs.additional_cmake_flags }} TODO convert to python script
-<<<<<<< HEAD
-          # mkdir ${{ matrix.build_dir }}
-          # pushd ${{ matrix.build_dir }}
-          # PYTHON_PATH=$(python -c "import sys; print(sys.executable)")
-          # echo PYTHON_PATH is ${PYTHON_PATH}
-          # cmake .. -G "Visual Studio 16 2019" -A x64 -DFIREBASE_CPP_SDK_DIR="${FIREBASE_CPP_SDK_DIR}" -DUNITY_ROOT_DIR="${UNITY_ROOT_DIR}" -DSWIG_DIR="${SWIG_DIR}" -DFIREBASE_PYTHON_HOST_EXECUTABLE="FILEPATH=${PYTHON_PATH}" ${{ github.event.inputs.additional_cmake_flags }}
-          # echo "=-=-=-=-=-=-=-=-="
-          # echo "Start Build"
-          # echo "=-=-=-=-=-=-=-=-="
-          # cmake --build .  --config Release
-          # echo "=-=-=-=-=-=-=-=-="
-          # echo "Start Package"
-          # echo "=-=-=-=-=-=-=-=-="
-          # cpack .
-          # popd
-=======
           mkdir ${{ matrix.build_dir }}
           pushd ${{ matrix.build_dir }}
           cmake .. -G "Visual Studio 16 2019" -A x64 -DFIREBASE_CPP_SDK_DIR="${FIREBASE_CPP_SDK_DIR}" -DUNITY_ROOT_DIR="${UNITY_ROOT_DIR}" -DSWIG_DIR="${SWIG_DIR}" -DFIREBASE_PYTHON_HOST_EXECUTABLE:FILEPATH=C:/hostedtoolcache/windows/Python/3.7.9/x64/python.exe ${{ github.event.inputs.additional_cmake_flags }}
@@ -185,7 +169,6 @@
           echo "=-=-=-=-=-=-=-=-="
           cpack .
           popd
->>>>>>> f00f38f7
 
       - name: Upload Build
         uses: actions/upload-artifact@v2

--- conflicted
+++ resolved
@@ -179,15 +179,11 @@
       # Disable checking for U3D updates, since it is buggy
       U3D_SKIP_UPDATE_CHECK: 1
     steps:
-<<<<<<< HEAD
       - id: matrix_info
         run: |
           echo "::set-output name=info::${{ matrix.unity_version }}-${{matrix.os}}-${{ matrix.platform }}-${{ matrix.ios_sdk }}"
           echo "::set-output name=artifact_suffix::${{ matrix.unity_version }}-${{matrix.os}}-${{ matrix.ios_sdk }}"
-      - uses: actions/checkout@v2
-=======
       - uses: actions/checkout@v3
->>>>>>> 7419575f
       - uses: ruby/setup-ruby@v1
         with:
           ruby-version: 3.0.2
@@ -384,14 +380,10 @@
       # Disable checking for U3D updates, since it is buggy
       U3D_SKIP_UPDATE_CHECK: 1
     steps:
-<<<<<<< HEAD
       - id: matrix_info
         run: |
           echo "::set-output name=info::${{ matrix.unity_version }}-${{matrix.os}}-Playmode-github_runner-${{ matrix.os }}"
-      - uses: actions/checkout@v2
-=======
       - uses: actions/checkout@v3
->>>>>>> 7419575f
       - uses: ruby/setup-ruby@v1
         with:
           ruby-version: 3.0.2
@@ -517,15 +509,11 @@
       fail-fast: false
       matrix: ${{ fromJson(needs.check_and_prepare.outputs.test_matrix) }}
     steps:
-<<<<<<< HEAD
       - id: matrix_info
         run: |
           echo "::set-output name=info::${{ matrix.unity_version }}-${{matrix.build_os}}-${{ matrix.platform }}-${{ matrix.test_device }}-${{ matrix.test_os }}"
           echo "::set-output name=artifact_path::testapps-${{ matrix.platform }}-${{ matrix.unity_version }}-${{matrix.build_os}}-${{ matrix.ios_sdk }}"
-      - uses: actions/checkout@v2
-=======
       - uses: actions/checkout@v3
->>>>>>> 7419575f
         with:
           ref: ${{needs.check_and_prepare.outputs.github_ref}}
       - name: Setup python
@@ -547,99 +535,11 @@
         shell: bash
         run: |
           python scripts/gha/desktop_tester.py --testapp_dir testapps \
-<<<<<<< HEAD
             --logfile_name "${{ steps.matrix_info.outputs.info }}"
       - name: Run Mobile integration tests on real device via FTL
         id: ftl_test
         if: ${{ matrix.device_type == 'real' }}
         uses: FirebaseExtended/github-actions/firebase-test-lab@v1.1
-=======
-            --logfile_name "${{ matrix.unity_version }}-${{ matrix.build_os }}-${{ matrix.os }}-desktop"
-      - name: Prepare results summary artifact
-        if: ${{ !cancelled() }}
-        shell: bash
-        run: |
-          # If testapps do not exist, then it's a build error not test error. 
-          if [ -d "testapps/testapps-${{ matrix.unity_version }}-${{ matrix.build_os }}-${{ matrix.os }}" &&  ! -f testapps/test-results-${{ matrix.unity_version }}-${{ matrix.build_os }}-${{ matrix.os }}-desktop.log.json ]; then
-            mkdir -p testapps && echo "__SUMMARY_MISSING__" > testapps/test-results-${{ matrix.unity_version }}-${{ matrix.build_os }}-${{ matrix.os }}-desktop.log.json
-          fi
-      - name: Upload Desktop test results artifact
-        if: ${{ !cancelled() }}
-        uses: actions/upload-artifact@v3
-        with:
-          name: log-artifact
-          path: testapps/test-results-${{ matrix.unity_version }}-${{ matrix.build_os }}-${{ matrix.os }}-desktop*
-          retention-days: ${{ env.artifactRetentionDays }}
-      - name: Download log artifacts
-        if: ${{ needs.check_and_prepare.outputs.pr_number && failure() && !cancelled() }}
-        uses: actions/download-artifact@v3
-        with:
-          path: test_results
-          name: log-artifact
-      - name: Update PR label and comment
-        shell: bash
-        if: ${{ needs.check_and_prepare.outputs.pr_number && failure() && !cancelled() }}
-        run: |
-          python scripts/gha/it_workflow.py --stage progress \
-            --token ${{github.token}} \
-            --issue_number ${{needs.check_and_prepare.outputs.pr_number}}\
-            --actor ${{github.actor}} \
-            --commit ${{needs.check_and_prepare.outputs.github_ref}} \
-            --run_id ${{github.run_id}}
-      - name: Summarize test results
-        if: ${{ !cancelled() }}
-        shell: bash
-        run: |
-          cat testapps/test-results-${{ matrix.unity_version }}-${{ matrix.build_os }}-${{ matrix.os }}-desktop.log
-          if [[ "${{ job.status }}" != "success" ]]; then
-            exit 1
-          fi
-
-  test_mobile:
-    name: test-${{ matrix.unity_version }}-${{ matrix.build_os }}-${{ matrix.mobile_device }}-mobile
-    runs-on: macos-11
-    if: (contains(needs.check_and_prepare.outputs.platform, 'Android') || contains(needs.check_and_prepare.outputs.platform, 'iOS')) && !cancelled()
-    needs: [check_and_prepare, build]
-    strategy:
-      fail-fast: false
-      matrix:
-        unity_version: ${{ fromJson(needs.check_and_prepare.outputs.matrix_unity_versions) }}
-        build_os: ${{ fromJson(needs.check_and_prepare.outputs.matrix_build_os) }}
-        mobile_device: ${{ fromJson(needs.check_and_prepare.outputs.mobile_device) }}
-        exclude:
-        # disable tests on android emualtor temporarily
-          - mobile_device: "emulator_latest"
-          - build_os: windows-latest
-            mobile_device: "ios_target"
-          - build_os: windows-latest
-            mobile_device: "simulator_target"
-    steps:
-      - uses: actions/checkout@v3
-        with:
-          ref: ${{needs.check_and_prepare.outputs.github_ref}}
-      - name: Setup python
-        uses: actions/setup-python@v4
-        with:
-          python-version: '3.7'
-      - name: Install python deps
-        timeout-minutes: 10
-        shell: bash
-        run: |
-          pip install -r scripts/gha/requirements.txt
-      - id: device-info
-        run: |
-          echo "::set-output name=device_type::$( python scripts/gha/print_matrix_configuration.py -k ${{ matrix.mobile_device }} -get_device_type)"
-          echo "::set-output name=device_platform::$( python scripts/gha/print_matrix_configuration.py -k ${{ matrix.mobile_device }} -get_device_platform)"
-          echo "::set-output name=device::$( python scripts/gha/print_matrix_configuration.py -k ${{ matrix.mobile_device }} -get_ftl_device)"
-      - name: Download Mobile integration tests artifact
-        uses: actions/download-artifact@v3
-        with:
-          path: testapps
-          name: testapps-${{ matrix.unity_version }}-${{ matrix.build_os }}-${{ steps.device-info.outputs.device_platform }}
-      - id: ftl_test
-        if: steps.device-info.outputs.device_type == 'real'
-        uses: FirebaseExtended/github-actions/firebase-test-lab@v1.0
->>>>>>> 7419575f
         with:
           credentials_json: ${{ secrets.FIREBASE_SERVICE_ACCOUNT_CREDENTIALS }}
           testapp_dir: testapps

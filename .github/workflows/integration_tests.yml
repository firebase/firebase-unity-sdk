name: Integration tests

on:

  workflow_dispatch:
    inputs:
      packaged_sdk_run_id:
        description: 'run # of "Firebase Unity SDK build" workflow. (If Leave it empty, the latest released Unity SDK will be used.)'
      unity_versions:
        description: 'Unity version (value: 2018, 2019, 2020. separated by commas)'
        default: '2020'
        required: true
      build_os:
        description: 'Build OS (value: windows-latest, macos-latest. Left empty will use macos-latest for iOS platform, windows-latest for the rest)'
      platforms:
        description: 'CSV of Android,iOS,Windows,macOS,Linux,Playmode'
        default: 'Android,iOS,Windows,macOS,Linux,Playmode'
        required: true
      apis:
        description: 'CSV of apis to build and test'
        default: 'analytics,auth,crashlytics,database,dynamic_links,firestore,functions,installations,messaging,remote_config,storage'
        required: true
      mobile_test_on:
        description: 'Run mobile tests on real and/or virtual devices? (value: real, virtual. separated by commas)'
        default: 'real'
        required: true
      use_expanded_matrix:
        description: 'Use an expanded matrix? Note: above config will be ignored (unity_versions, build_os, platforms, mobile_test_on).'
        default: '0'
        required: true
      test_pull_request:
        description: 'Optional: Pull request # to build and test? (With optional commit hash, separated by a colon. Specify the FULL hash.)'

env:
  triggerLabelPrefix: "tests-requested: "
  triggerLabelFull: "tests-requested: full"
  triggerLabelQuick: "tests-requested: quick"
  pythonVersion: '3.7'
  artifactRetentionDays: 2

jobs:
  check_and_prepare:
    runs-on: ubuntu-latest
    outputs:
      trigger: ${{ steps.set_outputs.outputs.trigger }}
      github_ref: ${{ steps.set_outputs.outputs.github_ref }}
      pr_number: ${{ steps.set_outputs.outputs.pr_number }}
      apis: ${{ steps.matrix_config.outputs.apis }}
      build_matrix: ${{ steps.matrix_config.outputs.build_matrix }}
      test_matrix: ${{ steps.matrix_config.outputs.test_matrix }}
      playmode_matrix: ${{ steps.matrix_config.outputs.playmode_matrix }}
    steps:
    ### Fail the workflow if the user does not have admin access to run the tests.
    - name: Check if user has permission to trigger tests
      uses: lannonbr/repo-permission-check-action@2.0.0
      with:
        permission: "admin"
      env:
        GITHUB_TOKEN: ${{ github.token }}
    ### It sets "github_ref,trigger,pr_number,requested_tests" outputs to control the following jobs and steps
    ### trigger value: manual_trigger, scheduled_trigger, label_trigger, postsubmit_trigger
    - id: set_outputs
      run: |
        if [[ "${{ github.event.inputs.test_pull_request }}" == *"label-quick-packaging" ]]; then
          # Triggered by build_starter SDK workflow.
          echo "trigger=label_trigger" >> $GITHUB_OUTPUT
          echo "requested_tests=auto" >> $GITHUB_OUTPUT
          echo "github_ref=${{github.sha}}" >> $GITHUB_OUTPUT
          echo "pr_number=$(echo ${{ github.event.inputs.test_pull_request }} | cut -d: -f1)" >> $GITHUB_OUTPUT
        elif [[ "${{ github.event.inputs.test_pull_request }}" == *"label-full-packaging" ]]; then
          # Triggered by build_starter SDK workflow.
          echo "trigger=label_trigger" >> $GITHUB_OUTPUT
          echo "requested_tests=expanded" >> $GITHUB_OUTPUT
          echo "github_ref=${{github.sha}}" >> $GITHUB_OUTPUT
          echo "pr_number=$(echo ${{ github.event.inputs.test_pull_request }} | cut -d: -f1)" >> $GITHUB_OUTPUT
        elif [[ "${{ github.event.inputs.test_pull_request }}" == *"pr-close-packaging" ]]; then
          # Triggered by build_starter SDK workflow.
          echo "trigger=postsubmit_trigger" >> $GITHUB_OUTPUT
          echo "requested_tests=auto" >> $GITHUB_OUTPUT
          echo "github_ref=${{github.sha}}" >> $GITHUB_OUTPUT
          echo "pr_number=$(echo ${{ github.event.inputs.test_pull_request }} | cut -d: -f1)" >> $GITHUB_OUTPUT
        elif [[ "${{ github.event.inputs.test_pull_request }}" == "nightly-packaging" ]]; then
          # Triggered by build_starter SDK workflow.
          echo "trigger=scheduled_trigger" >> $GITHUB_OUTPUT
          echo "requested_tests=expanded" >> $GITHUB_OUTPUT
          echo "github_ref=${{github.sha}}" >> $GITHUB_OUTPUT
        elif [[ "${{ github.event.inputs.test_pull_request }}" == "1" ]]; then
          # Triggered by build_starter SDK workflow.
          echo "trigger=manual_trigger" >> $GITHUB_OUTPUT
          echo "requested_tests=auto" >> $GITHUB_OUTPUT
          echo "github_ref=${{github.sha}}" >> $GITHUB_OUTPUT
        else
          # Triggered manually
          echo "trigger=manual_trigger" >> $GITHUB_OUTPUT
          if [[ "${{ github.event.inputs.use_expanded_matrix }}" == "1" ]]; then
            echo "requested_tests=expanded" >> $GITHUB_OUTPUT
          fi
          if [[ -z "${{github.event.inputs.test_pull_request}}" ]]; then
            # test_pull_request not specified
            echo "github_ref=${{github.sha}}" >> $GITHUB_OUTPUT
          elif [[ "${{github.event.inputs.test_pull_request}}" == *:* ]]; then
            # If specified as pr:commit_hash, split them.
            echo "github_ref=$(echo ${{ github.event.inputs.test_pull_request }} | cut -d: -f2)" >> $GITHUB_OUTPUT
            echo "pr_number=$(echo ${{ github.event.inputs.test_pull_request }} | cut -d: -f1)" >> $GITHUB_OUTPUT
          else
            # Just the PR specified, use refs/pull/<number>/merge as the ref.
            echo "github_ref=refs/pull/${{github.event.inputs.test_pull_request}}/merge" >> $GITHUB_OUTPUT
            echo "pr_number=${{ github.event.inputs.test_pull_request }}" >> $GITHUB_OUTPUT
          fi
        fi
    - uses: actions/checkout@v3
      with:
        ref: ${{steps.set_outputs.outputs.github_ref}}
        fetch-depth: 0
        submodules: false
    - name: Setup python
      uses: actions/setup-python@v4
      with:
        python-version: ${{ env.pythonVersion }}
    - name: Install python deps
      run: pip install -r scripts/gha/requirements.txt
    - id: matrix_config
      run: |
        if [[ "${{ steps.set_outputs.outputs.requested_tests }}" == "expanded" ]]; then 
          TEST_MATRIX_PARAM=-m=expanded
          echo "::warning ::Running on the expanded matrix"
        elif [[ "${{ steps.set_outputs.outputs.requested_tests }}" == "minimal" ]]; then 
          TEST_MATRIX_PARAM=-m=minimal
          echo "::warning ::Running on the minimal matrix"
        elif [[ "${{ steps.set_outputs.outputs.requested_tests }}" == "auto" ]]; then 
          # auto-diff only apply when running in a PR. 
          # diff against the PR's base. "git merge-base main branch_name" will give the common ancestor of both branches.
          MERGE_BASE=$(git merge-base origin/${{github.event.pull_request.head.ref}} origin/${{github.event.pull_request.base.ref}} || true)
          # If origin/<branch> is no longer valid, then just run all tests.
          if [[ -n "${MERGE_BASE}" ]]; then
            echo "::warning ::Auto-diff origin/${{github.event.pull_request.head.ref}}..${MERGE_BASE}"
            git diff --name-only origin/${{github.event.pull_request.head.ref}}..${MERGE_BASE}
            TEST_MATRIX_PARAM="--auto_diff origin/${{github.event.pull_request.head.ref}}..${MERGE_BASE}"
          fi
        fi
        # To feed input into the job matrix, we first need to convert to a JSON
        # list. Then we can use fromJson to define the field in the matrix for the tests job.
        echo "apis=$( python scripts/gha/print_matrix_configuration.py -c -w integration_tests -k apis -o "${{github.event.inputs.apis}}" ${TEST_MATRIX_PARAM} )" >> $GITHUB_OUTPUT
        echo "build_matrix=$( python scripts/gha/print_matrix_configuration.py -build_matrix -unity_versions "${{github.event.inputs.unity_versions}}" -platforms "${{github.event.inputs.platforms}}" -os "${{github.event.inputs.build_os}}" -mobile_test_on "${{github.event.inputs.mobile_test_on}}" ${TEST_MATRIX_PARAM})" >> $GITHUB_OUTPUT
        echo "test_matrix=$( python scripts/gha/print_matrix_configuration.py -test_matrix -unity_versions "${{github.event.inputs.unity_versions}}" -platforms "${{github.event.inputs.platforms}}" -os "${{github.event.inputs.build_os}}" -mobile_test_on "${{github.event.inputs.mobile_test_on}}" ${TEST_MATRIX_PARAM})" >> $GITHUB_OUTPUT
        echo "playmode_matrix=$( python scripts/gha/print_matrix_configuration.py -playmode_matrix -unity_versions "${{github.event.inputs.unity_versions}}" -platforms "${{github.event.inputs.platforms}}" -os "${{github.event.inputs.build_os}}" ${TEST_MATRIX_PARAM})" >> $GITHUB_OUTPUT
    - name: Update PR label and comment
      if: steps.set_outputs.outputs.pr_number
      run: |
        #Add the in-progress label and remove any previous labels.
        python scripts/gha/it_workflow.py --stage start \
          --token ${{github.token}} \
          --issue_number ${{steps.set_outputs.outputs.pr_number}} \
          --actor ${{github.actor}} \
          --commit ${{steps.set_outputs.outputs.github_ref}} \
          --run_id ${{github.run_id}}

  build_testapp:
    name: build-${{ matrix.unity_version }}-${{matrix.os}}-${{ matrix.platform }}-${{ matrix.ios_sdk }}
    runs-on: ${{matrix.os}}
    needs: check_and_prepare
    if: ${{ needs.check_and_prepare.outputs.build_matrix != '' && !cancelled() }}
    strategy:
      fail-fast: false
      matrix: ${{ fromJson(needs.check_and_prepare.outputs.build_matrix) }}
    env:
      xcodeVersion: "13.3.1"
    steps:
      - id: matrix_info
        shell: bash
        run: |
          echo "info=${{ matrix.unity_version }}-${{matrix.os}}-${{ matrix.platform }}-${{ matrix.ios_sdk }}" >> $GITHUB_OUTPUT
          echo "artifact_suffix=${{ matrix.unity_version }}-${{matrix.os}}-${{ matrix.ios_sdk }}" >> $GITHUB_OUTPUT
      - uses: actions/checkout@v3
      - name: Setup python
        uses: actions/setup-python@v4
        with:
          python-version: '3.7'
      - name: Install python deps
        timeout-minutes: 10
        shell: bash
        run: |
          pip install -r scripts/gha/requirements.txt
      - name: setup Xcode version
        if: runner.os == 'macOS'
        run: sudo xcode-select -s /Applications/Xcode_${{ env.xcodeVersion }}.app/Contents/Developer
      - id: unity_setup
        uses: ./gha/unity
<<<<<<< HEAD
=======
        timeout-minutes: 30
>>>>>>> 1ceebe6a
        with:
          version: ${{ matrix.unity_version }}
          platforms: ${{ matrix.platform }}
          username: ${{ secrets.UNITY_USERNAME }}
          password: ${{ secrets.UNITY_PASSWORD }}
          serial_ids: ${{ secrets.SERIAL_ID }}
      - name: Prepare for integration tests
        timeout-minutes: 10
        shell: bash
        run: |
          python scripts/gha/restore_secrets.py --passphrase "${{ secrets.TEST_SECRET }}"
      - name: Fetch prebuilt packaged SDK from previous run
        if: ${{ github.event.inputs.packaged_sdk_run_id != '' }}
        uses: dawidd6/action-download-artifact@v2
        with:
          name: 'firebase_unity_sdk.zip'
          workflow: 'build_starter.yml'
          run_id: ${{ github.event.inputs.packaged_sdk_run_id }}

      - name: Build integration tests
        timeout-minutes: 240
        shell: bash
        run: |
          if [[ -n "${{ github.event.inputs.packaged_sdk_run_id }}" ]]; then
            unzip -q firebase_unity_sdk.zip -d ~/Downloads/
          else
            curl -L "https://firebase.google.com/download/unity" -o ~/Downloads/firebase_unity_sdk.zip
            unzip -q ~/Downloads/firebase_unity_sdk.zip -d ~/Downloads/
          fi
          python scripts/gha/build_testapps.py \
            --t ${{ needs.check_and_prepare.outputs.apis }} \
            --u "${{ steps.unity_setup.outputs.unity_version }}" \
            --p "${{ matrix.platform }}" \
            --ios_sdk "${{ matrix.ios_sdk }}" \
            --plugin_dir ~/Downloads/firebase_unity_sdk \
            --output_directory "${{ github.workspace }}" \
            --artifact_name "${{ steps.matrix_info.outputs.info }}" \
            --force_latest_runtime \
            --ci
      - name: Return Unity license
        # Always returns true, even when job failed or canceled. But will not run when a critical failure prevents the task from running. 
        if: always()
        uses: ./gha/unity
        with:
          version: ${{ matrix.unity_version }}
          release_license: "true"
      - name: Prepare results summary artifact
        if: ${{ !cancelled() }}
        shell: bash
        run: |
          if [ ! -f build-results-${{ steps.matrix_info.outputs.info }}.log.json ]; then
            # No summary was created, make a placeholder one.
            echo "__SUMMARY_MISSING__" > build-results-${{ steps.matrix_info.outputs.info }}.log.json
          fi
      - name: Upload build results artifact
        uses: actions/upload-artifact@v3
        if: ${{ !cancelled() }}
        with:
          name: build_and_test_results
          path: build-results-${{ steps.matrix_info.outputs.info }}*
          retention-days: ${{ env.artifactRetentionDays }}
      - name: Upload build logs artifact
        uses: actions/upload-artifact@v3
        if: ${{ !cancelled() }}
        with:
          name: testapps-build-logs-${{ steps.matrix_info.outputs.info }}
          path: testapps-${{ steps.matrix_info.outputs.info }}/build-logs
          retention-days: ${{ env.artifactRetentionDays }}
      - name: Upload Android integration tests artifact
        uses: actions/upload-artifact@v3
        if: ${{ contains(matrix.platform, 'Android') && !cancelled() }}
        with:
          name: testapps-Android-${{ steps.matrix_info.outputs.artifact_suffix }}
          path: testapps-${{ steps.matrix_info.outputs.info }}/Android
          retention-days: ${{ env.artifactRetentionDays }}
      - name: Delete Android integration tests artifact
        if: ${{ contains(matrix.platform, 'Android') && !cancelled() }}
        shell: bash
        run: rm -rf testapps-${{ steps.matrix_info.outputs.info }}/Android || true
      - name: Upload iOS integration tests artifact
        uses: actions/upload-artifact@v3
        if: ${{ contains(matrix.platform, 'iOS') && !cancelled() }}
        with:
          name: testapps-iOS-${{ steps.matrix_info.outputs.artifact_suffix }}
          path: testapps-${{ steps.matrix_info.outputs.info }}/iOS
          retention-days: ${{ env.artifactRetentionDays }}
      - name: Delete iOS integration tests artifact
        if: ${{ contains(matrix.platform, 'iOS') && !cancelled() }}
        shell: bash
        run: rm -rf testapps-${{ steps.matrix_info.outputs.info }}/iOS || true
      - name: Upload Linux integration tests artifact
        uses: actions/upload-artifact@v3
        if: ${{ contains(matrix.platform, 'Linux') && !cancelled() }}
        with:
          name: testapps-Linux-${{ steps.matrix_info.outputs.artifact_suffix }}
          path: testapps-${{ steps.matrix_info.outputs.info }}/Linux
          retention-days: ${{ env.artifactRetentionDays }}
      - name: Delete Linux integration tests artifact
        if: ${{ contains(matrix.platform, 'Linux') && !cancelled() }}
        shell: bash
        run: rm -rf testapps-${{ steps.matrix_info.outputs.info }}/Linux || true
      - name: Upload macOS integration tests artifact
        uses: actions/upload-artifact@v3
        if: ${{ contains(matrix.platform, 'macOS') && !cancelled() }}
        with:
          name: testapps-macOS-${{ steps.matrix_info.outputs.artifact_suffix }}
          path: testapps-${{ steps.matrix_info.outputs.info }}/macOS
          retention-days: ${{ env.artifactRetentionDays }}
      - name: Delete macOS integration tests artifact
        if: ${{ contains(matrix.platform, 'macOS') && !cancelled() }}
        shell: bash
        run: rm -rf testapps-${{ steps.matrix_info.outputs.info }}/macOS || true
      - name: Upload Windows integration tests artifact
        uses: actions/upload-artifact@v3
        if: ${{ contains(matrix.platform, 'Windows') && !cancelled() }}
        with:
          name: testapps-Windows-${{ steps.matrix_info.outputs.artifact_suffix }}
          path: testapps-${{ steps.matrix_info.outputs.info }}/Windows
          retention-days: ${{ env.artifactRetentionDays }}
      - name: Delete Windows integration tests artifact
        if: ${{ contains(matrix.platform, 'Windows') && !cancelled() }}
        shell: bash
        run: rm -rf testapps-${{ steps.matrix_info.outputs.info }}/Windows || true
      - name: Download log artifacts
        if: ${{ needs.check_and_prepare.outputs.pr_number && failure() && !cancelled() }}
        uses: actions/download-artifact@v3
        with:
          path: test_results
          name: build_and_test_results
      - name: Update PR label and comment
        if: ${{ needs.check_and_prepare.outputs.pr_number && failure() && !cancelled() }}
        shell: bash
        run: |
          python scripts/gha/it_workflow.py --stage progress \
            --token ${{github.token}} \
            --issue_number ${{needs.check_and_prepare.outputs.pr_number}}\
            --actor ${{github.actor}} \
            --commit ${{needs.check_and_prepare.outputs.github_ref}} \
            --run_id ${{github.run_id}}
      - name: Summarize build results
        if: ${{ !cancelled() }}
        shell: bash
        run: |
          cat build-results-${{ steps.matrix_info.outputs.info }}.log
          if [[ "${{ job.status }}" != "success" ]]; then
            exit 1
          fi

  playmode_test:
    name: test-${{ matrix.unity_version }}-${{matrix.os}}-Playmode
    runs-on: ${{matrix.os}}
    needs: check_and_prepare
    if: ${{ needs.check_and_prepare.outputs.playmode_matrix != '' && !cancelled() }}
    strategy:
      fail-fast: false
      matrix: ${{ fromJson(needs.check_and_prepare.outputs.playmode_matrix) }}
    steps:
      - id: matrix_info
        shell: bash
        run: |
          echo "info=${{ matrix.unity_version }}-${{matrix.os}}-Playmode-github_runner-${{ matrix.os }}" >> $GITHUB_OUTPUT
      - uses: actions/checkout@v3
      - name: Setup python
        uses: actions/setup-python@v4
        with:
          python-version: '3.7'
      - name: Install python deps
        timeout-minutes: 10
        shell: bash
        run: |
          pip install -r scripts/gha/requirements.txt
      - id: unity_setup
        uses: ./gha/unity
<<<<<<< HEAD
=======
        timeout-minutes: 30
>>>>>>> 1ceebe6a
        with:
          version: ${{ matrix.unity_version }}
          username: ${{ secrets.UNITY_USERNAME }}
          password: ${{ secrets.UNITY_PASSWORD }}
          serial_ids: ${{ secrets.SERIAL_ID }}
      - name: Prepare for integration tests
        timeout-minutes: 10
        shell: bash
        run: |
          python scripts/gha/restore_secrets.py --passphrase "${{ secrets.TEST_SECRET }}"
      - name: Fetch prebuilt packaged SDK from previous run
        if: ${{ github.event.inputs.packaged_sdk_run_id != '' }}
        uses: dawidd6/action-download-artifact@v2
        with:
          name: 'firebase_unity_sdk.zip'
          workflow: 'build_starter.yml'
          run_id: ${{ github.event.inputs.packaged_sdk_run_id }} 
      - name: Run Playmode (in editor mode) integration tests
        shell: bash
        run: |
          if [[ -n "${{ github.event.inputs.packaged_sdk_run_id }}" ]]; then
            unzip -q firebase_unity_sdk.zip -d ~/Downloads/
          else
            curl -L "https://firebase.google.com/download/unity" -o ~/Downloads/firebase_unity_sdk.zip
            unzip -q ~/Downloads/firebase_unity_sdk.zip -d ~/Downloads/
          fi
          python scripts/gha/build_testapps.py \
            --t ${{ needs.check_and_prepare.outputs.apis }} \
            --u ${{ steps.unity_setup.outputs.unity_version }} \
            --p Playmode \
            --plugin_dir ~/Downloads/firebase_unity_sdk \
            --output_directory "${{ github.workspace }}" \
            --artifact_name "${{ steps.matrix_info.outputs.info }}" \
            --force_latest_runtime \
            --ci
      - name: Return Unity license
        # Always returns true, even when job failed or canceled. But will not run when a critical failure prevents the task from running. 
        if: always()
        uses: ./gha/unity
        with:
          version: ${{ matrix.unity_version }}
          release_license: "true"
      - name: Prepare results summary artifact
        if: ${{ !cancelled() }}
        shell: bash
        run: |
          if [ ! -f test-results-${{ steps.matrix_info.outputs.info }}.log.json ]; then
            # No summary was created, make a placeholder one.
            echo "__SUMMARY_MISSING__" > test-results-${{ steps.matrix_info.outputs.info }}.log.json
          fi
      - name: Upload test results artifact
        uses: actions/upload-artifact@v3
        if: ${{ !cancelled() }}
        with:
          name: build_and_test_results
          path: test-results-${{ steps.matrix_info.outputs.info }}*
          retention-days: ${{ env.artifactRetentionDays }}
      - name: Update PR label and comment
        if: ${{ needs.check_and_prepare.outputs.pr_number && failure() && !cancelled() }}
        shell: bash
        run: |
          python scripts/gha/it_workflow.py --stage progress \
            --token ${{github.token}} \
            --issue_number ${{needs.check_and_prepare.outputs.pr_number}}\
            --actor ${{github.actor}} \
            --commit ${{needs.check_and_prepare.outputs.github_ref}} \
            --run_id ${{github.run_id}}
      - name: Summarize test results
        if: ${{ !cancelled() }}
        shell: bash
        run: |
          cat test-results-${{ steps.matrix_info.outputs.info }}.log
          if [[ "${{ job.status }}" != "success" ]]; then
            exit 1
          fi

  integration_test:
    name: test-${{ matrix.unity_version }}-${{matrix.build_os}}-${{ matrix.platform }}-${{ matrix.test_device }}-${{ matrix.test_os }}
    runs-on: ${{ matrix.test_os }}
    if: ${{ needs.check_and_prepare.outputs.build_matrix != '' && needs.check_and_prepare.outputs.test_matrix != '' && !cancelled() }}
    needs: [check_and_prepare, build_testapp]
    strategy:
      fail-fast: false
      matrix: ${{ fromJson(needs.check_and_prepare.outputs.test_matrix) }}
    steps:
      - id: matrix_info
        shell: bash
        run: |
          echo "info=${{ matrix.unity_version }}-${{matrix.build_os}}-${{ matrix.platform }}-${{ matrix.test_device }}-${{ matrix.test_os }}" >> $GITHUB_OUTPUT
          echo "artifact_path=testapps-${{ matrix.platform }}-${{ matrix.unity_version }}-${{matrix.build_os}}-${{ matrix.ios_sdk }}" >> $GITHUB_OUTPUT
      - uses: actions/checkout@v3
        with:
          ref: ${{needs.check_and_prepare.outputs.github_ref}}
      - name: Setup python
        uses: actions/setup-python@v4
        with:
          python-version: '3.7'
      - name: Install python deps
        timeout-minutes: 10
        shell: bash
        run:  pip install -r scripts/gha/requirements.txt
      - name: Download Testapp artifacts
        uses: actions/download-artifact@v3
        with:
          path: testapps
          name: ${{ steps.matrix_info.outputs.artifact_path }}
      - name: Run Desktop integration tests
        if: ${{ matrix.test_device == 'github_runner'  }}
        timeout-minutes: 30
        shell: bash
        run: |
          python scripts/gha/desktop_tester.py --testapp_dir testapps \
            --logfile_name "${{ steps.matrix_info.outputs.info }}"
      - name: Run Mobile integration tests on real device via FTL
        id: ftl_test
        if: ${{ matrix.device_type == 'real' }}
        uses: FirebaseExtended/github-actions/firebase-test-lab@v1.2
        with:
          credentials_json: ${{ secrets.FIREBASE_SERVICE_ACCOUNT_CREDENTIALS }}
          testapp_dir: testapps
          test_type: "game-loop"
          test_devices: ${{ matrix.device_detail }}
      - name: Read FTL Test Result
        if: ${{ matrix.device_type == 'real' }}
        timeout-minutes: 60
        shell: bash
        run: |
          python scripts/gha/read_ftl_test_result.py --test_result '${{ steps.ftl_test.outputs.test_summary }}' \
            --output_path testapps/test-results-"${{ steps.matrix_info.outputs.info }}".log
      - name: Run Mobile integration tests on virtual device locally
        timeout-minutes: 60
        if: ${{ matrix.device_type == 'virtual' && !cancelled() }}
        run: |
          python scripts/gha/test_simulator.py --testapp_dir testapps \
            --ios_device "${{ matrix.test_device }}" \
            --android_device "${{ matrix.test_device }}" \
            --logfile_name ""${{ steps.matrix_info.outputs.info }}"" \
            --ci
      - name: Prepare results summary artifact
        if: ${{ !cancelled() }}
        shell: bash
        run: |
          # If testapps do not exist, then it's a build error not test error. 
          if [ -d "testapps/testapps-${{ steps.matrix_info.outputs.info }}" &&  ! -f testapps/test-results-${{ steps.matrix_info.outputs.info }}.log.json ]; then
            mkdir -p testapps && echo "__SUMMARY_MISSING__" > testapps/test-results-${{ steps.matrix_info.outputs.info }}.log.json
          fi
      - name: Upload test results artifact
        if: ${{ !cancelled() }}
        uses: actions/upload-artifact@v3
        with:
          name: build_and_test_results
          path: testapps/test-results-${{ steps.matrix_info.outputs.info }}*
          retention-days: ${{ env.artifactRetentionDays }}
      - name: Download log artifacts
        if: ${{ needs.check_and_prepare.outputs.pr_number && failure() && !cancelled() }}
        uses: actions/download-artifact@v3
        with:
          path: test_results
          name: build_and_test_results
      - name: Update PR label and comment
        shell: bash
        if: ${{ needs.check_and_prepare.outputs.pr_number && failure() && !cancelled() }}
        run: |
          python scripts/gha/it_workflow.py --stage progress \
            --token ${{github.token}} \
            --issue_number ${{needs.check_and_prepare.outputs.pr_number}}\
            --actor ${{github.actor}} \
            --commit ${{needs.check_and_prepare.outputs.github_ref}} \
            --run_id ${{github.run_id}}
      - name: Summarize test results
        if: ${{ !cancelled() }}
        shell: bash
        run: |
          cat testapps/test-results-${{ steps.matrix_info.outputs.info }}.log
          if [[ "${{ job.status }}" != "success" ]]; then
            exit 1
          fi

  summarize_results:
    name: "summarize-results"
    needs: [check_and_prepare, build_testapp, playmode_test, integration_test]
    runs-on: ubuntu-latest
    if: ${{ !cancelled() }}
    steps:
      - uses: actions/checkout@v3
        with:
          ref: ${{needs.check_and_prepare.outputs.github_ref}}
      - name: Setup python
        uses: actions/setup-python@v4
        with:
          python-version: ${{ env.pythonVersion }}
      - name: Install python deps
        run: pip install -r scripts/gha/requirements.txt
      - name: Download log artifacts
        uses: actions/download-artifact@v3
        with:
          path: test_results
          name: build_and_test_results
      # Use a different token to remove the "in-progress" label,
      # to allow the removal to trigger the "Check Labels" workflow.
      - name: Generate token for GitHub API
        uses: tibdex/github-app-token@v1
        id: generate-token
        with:
          app_id: ${{ secrets.WORKFLOW_TRIGGER_APP_ID }}
          private_key: ${{ secrets.WORKFLOW_TRIGGER_APP_PRIVATE_KEY }}
      - name: Update PR label and comment
        if: ${{ needs.check_and_prepare.outputs.pr_number }}
        run: |
          python scripts/gha/it_workflow.py --stage end \
            --token ${{github.token}} \
            --issue_number ${{needs.check_and_prepare.outputs.pr_number}}\
            --actor ${{github.actor}} \
            --commit ${{needs.check_and_prepare.outputs.github_ref}} \
            --run_id ${{github.run_id}} \
            --new_token ${{steps.generate-token.outputs.token}}
      - name: Update Daily Report
        if: needs.check_and_prepare.outputs.trigger == 'scheduled_trigger'
        run: |
          python scripts/gha/it_workflow.py --stage report \
            --token ${{github.token}} \
            --actor ${{github.actor}} \
            --commit ${{needs.check_and_prepare.outputs.github_ref}} \
            --run_id ${{github.run_id}} 
      - name: Summarize results into GitHub log
        run: python scripts/gha/summarize_test_results.py --dir test_results --github_log<|MERGE_RESOLUTION|>--- conflicted
+++ resolved
@@ -186,10 +186,7 @@
         run: sudo xcode-select -s /Applications/Xcode_${{ env.xcodeVersion }}.app/Contents/Developer
       - id: unity_setup
         uses: ./gha/unity
-<<<<<<< HEAD
-=======
         timeout-minutes: 30
->>>>>>> 1ceebe6a
         with:
           version: ${{ matrix.unity_version }}
           platforms: ${{ matrix.platform }}
@@ -363,10 +360,7 @@
           pip install -r scripts/gha/requirements.txt
       - id: unity_setup
         uses: ./gha/unity
-<<<<<<< HEAD
-=======
         timeout-minutes: 30
->>>>>>> 1ceebe6a
         with:
           version: ${{ matrix.unity_version }}
           username: ${{ secrets.UNITY_USERNAME }}

--- conflicted
+++ resolved
@@ -315,30 +315,21 @@
           name: testapps-${{ matrix.unity_version }}-${{matrix.os}}-Android
           path: testapps-${{ matrix.unity_version }}-${{matrix.os}}-${{ matrix.platform }}/Android
           retention-days: ${{ env.artifactRetentionDays }}
-<<<<<<< HEAD
-      - name: Upload iOS XCode project artifact
-=======
       - name: Delete Android integration tests artifact
         if: contains(needs.check_and_prepare.outputs.platform, 'Android') && ${{ !cancelled() }}
         shell: bash
         run: rm -rf testapps-${{ matrix.unity_version }}-${{matrix.os}}-${{ needs.check_and_prepare.outputs.platform }}/Android || true
-      - name: Upload iOS integration tests artifact
->>>>>>> 2aa1be99
+      - name: Upload iOS XCode project artifact
         uses: actions/upload-artifact@v2.2.2
         if: contains(matrix.platform, 'iOS') && ${{ !cancelled() }}
         with:
-<<<<<<< HEAD
-          name: testapps-${{matrix.os}}-${{ matrix.unity_version }}-xcode
-          path: testapps-${{matrix.os}}-${{ matrix.unity_version }}-all/xcode
-=======
-          name: testapps-${{ matrix.unity_version }}-${{matrix.os}}-iOS
-          path: testapps-${{ matrix.unity_version }}-${{matrix.os}}-${{ matrix.platform }}/iOS
->>>>>>> 2aa1be99
-          retention-days: ${{ env.artifactRetentionDays }}
-      - name: Delete iOS integration tests artifact
+          name: testapps-${{ matrix.unity_version }}-${{matrix.os}}-xcode
+          path: testapps-${{ matrix.unity_version }}-${{matrix.os}}-${{ matrix.platform }}/xcode
+          retention-days: ${{ env.artifactRetentionDays }}
+      - name: Delete XCode integration tests artifact
         if: contains(needs.check_and_prepare.outputs.platform, 'iOS') && ${{ !cancelled() }}
         shell: bash
-        run: rm -rf testapps-${{ matrix.unity_version }}-${{matrix.os}}-${{ needs.check_and_prepare.outputs.platform }}/iOS || true
+        run: rm -rf testapps-${{ matrix.unity_version }}-${{matrix.os}}-${{ needs.check_and_prepare.outputs.platform }}/xcode || true
       - name: Upload Linux integration tests artifact
         uses: actions/upload-artifact@v2.2.2
         if: contains(matrix.platform, 'Linux') && ${{ !cancelled() }}
@@ -399,7 +390,7 @@
 
 
   build_iOS:
-    name: build-${{matrix.build_os}}-${{ matrix.unity_version }}-iOS
+    name: build-${{ matrix.unity_version }}-${{matrix.build_os}}-iOS
     runs-on: macos-latest
     if: contains(needs.check_and_prepare.outputs.platform, 'iOS') && !cancelled()
     needs: [check_and_prepare, build]
@@ -414,7 +405,7 @@
         uses: actions/download-artifact@v2.0.8
         with:
           path: testapps
-          name: testapps-${{ matrix.build_os }}-${{ matrix.unity_version }}-xcode
+          name: testapps-${{ matrix.unity_version }}-${{ matrix.build_os }}-xcode
       - name: Setup python
         uses: actions/setup-python@v2
         with:
@@ -431,23 +422,14 @@
             --p iOS \
             --ios_sdk ${{ needs.check_and_prepare.outputs.mobile_test_on }} \
             --output_directory "${{ github.workspace }}" \
-            --artifact_name "${{matrix.build_os}}-${{ matrix.unity_version }}-all" \
+            --artifact_name "${{ matrix.unity_version }}-${{matrix.build_os}}-all" \
             --xcode_path testapps
-      - name: Test iOS integration tests artifact
-        if: ${{ !cancelled() }}
-        shell: bash
-        run: |
-          ls testapps-${{matrix.build_os}}-${{ matrix.unity_version }}-all
-          echo "111"
-          ls testapps-${{matrix.build_os}}-${{ matrix.unity_version }}-all/iOS
-          echo "111"
-          ls testapps-${{matrix.build_os}}-${{ matrix.unity_version }}-all/iOS/auth
       - name: Upload iOS integration tests artifact
         if: ${{ !cancelled() }}
         uses: actions/upload-artifact@v2.2.2
         with:
-          name: testapps-${{matrix.build_os}}-${{ matrix.unity_version }}-iOS
-          path: testapps-${{matrix.build_os}}-${{ matrix.unity_version }}-all/iOS
+          name: testapps-${{ matrix.unity_version }}-${{matrix.build_os}}-iOS
+          path: testapps-${{ matrix.unity_version }}-${{matrix.build_os}}-all/iOS
 
 
   test_desktop:
@@ -523,112 +505,29 @@
             exit 1
           fi
 
-<<<<<<< HEAD
-  test_android:
-    name: test-${{ matrix.build_os }}-${{ matrix.unity_version }}-Android-${{ matrix.mobile_test_on }}
-    runs-on: macos-latest
-    if: contains(needs.check_and_prepare.outputs.platform, 'Android') && !cancelled()
-=======
   test_mobile:
     name: test-${{ matrix.unity_version }}-${{ matrix.build_os }}-${{ matrix.mobile_device }}-mobile
     runs-on: macos-11
     if: (contains(needs.check_and_prepare.outputs.platform, 'Android') || contains(needs.check_and_prepare.outputs.platform, 'iOS')) && !cancelled()
->>>>>>> 2aa1be99
     needs: [check_and_prepare, build]
     strategy:
       fail-fast: false
       matrix:
-<<<<<<< HEAD
-        build_os: ${{ fromJson(needs.check_and_prepare.outputs.matrix_build_os) }}
-        unity_version: ${{ fromJson(needs.check_and_prepare.outputs.matrix_unity_versions) }}
-        include:
-          # TODO(sunmou): include test device that are currently working
-          - mobile_test_on: "real"
-=======
         unity_version: ${{ fromJson(needs.check_and_prepare.outputs.matrix_unity_versions) }}
         build_os: ${{ fromJson(needs.check_and_prepare.outputs.matrix_build_os) }}
         mobile_device: ${{ fromJson(needs.check_and_prepare.outputs.mobile_device) }}
->>>>>>> 2aa1be99
     steps:
       - uses: actions/checkout@v2
         with:
           ref: ${{needs.check_and_prepare.outputs.github_ref}}
-<<<<<<< HEAD
-      - name: Download Android integration tests artifact
-        uses: actions/download-artifact@v2.0.8
-        with:
-          path: testapps
-          name: testapps-${{ matrix.build_os }}-${{ matrix.unity_version }}-Android
-=======
->>>>>>> 2aa1be99
       - name: Setup python
         uses: actions/setup-python@v2
         with:
           python-version: '3.7'
       - name: Install python deps
         timeout-minutes: 10
-        run: pip install -r scripts/gha/requirements.txt
-      - name: Install Cloud SDK
-        if: matrix.mobile_test_on == 'real'
-        uses: google-github-actions/setup-gcloud@master
-      - name: Run Mobile integration tests on Real Device via FTL
-        if: matrix.mobile_test_on == 'real'
-        timeout-minutes: 60
-        shell: bash
-        run: |
-<<<<<<< HEAD
-          python scripts/gha/restore_secrets.py --passphrase "${{ secrets.TEST_SECRET }}"
-          python scripts/gha/test_lab.py --testapp_dir testapps \
-            --logfile_name "${{ matrix.build_os }}-${{ matrix.unity_version }}-Android" \
-            --code_platform unity \
-            --key_file scripts/gha-encrypted/gcs_key_file.json
-      - name: Run Mobile integration tests on virtual device locally
-        timeout-minutes: 60
-        if: matrix.mobile_test_on == 'virtual'
-        run: |
-          python scripts/gha/test_simulator.py --testapp_dir testapps \
-            --logfile_name "${{ matrix.build_os }}-${{ matrix.unity_version }}-Android" \
-            --ci
-      - name: Summarize test results
-        if: ${{ !cancelled() }}
-        shell: bash
-        run: |
-          cat testapps/test-results-${{ matrix.build_os }}-${{ matrix.unity_version }}-Android.log
-          if [[ "${{ job.status }}" != "success" ]]; then
-            exit 1
-          fi
-
-
-  test_iOS:
-    name: test-${{ matrix.build_os }}-${{ matrix.unity_version }}-iOS-${{ matrix.mobile_test_on }}
-    runs-on: macos-latest
-    if: contains(needs.check_and_prepare.outputs.platform, 'iOS') && !cancelled()
-    needs: [check_and_prepare, build, build_iOS]
-    strategy:
-      fail-fast: false
-      matrix:
-        build_os: ${{ fromJson(needs.check_and_prepare.outputs.matrix_build_os) }}
-        unity_version: ${{ fromJson(needs.check_and_prepare.outputs.matrix_unity_versions) }}
-        include:
-          # TODO(sunmou): include test device that are currently working
-          - mobile_test_on: "virtual"
-    steps:
-      - uses: actions/checkout@v2
-        with:
-          ref: ${{needs.check_and_prepare.outputs.github_ref}}
-      - name: Download iOS integration tests artifact
-        uses: actions/download-artifact@v2.0.8
-        with:
-          path: testapps
-          name: testapps-${{ matrix.build_os }}-${{ matrix.unity_version }}-iOS
-      - name: Setup python
-        uses: actions/setup-python@v2
-        with:
-          python-version: '3.7'
-      - name: Install python deps
-        timeout-minutes: 10
-        run: pip install -r scripts/gha/requirements.txt
-=======
+        shell: bash
+        run: |
           pip install -r scripts/gha/requirements.txt
       - id: device-info
         run: |
@@ -639,7 +538,6 @@
         with:
           path: testapps
           name: testapps-${{ matrix.unity_version }}-${{ matrix.build_os }}-${{ steps.device-info.outputs.device_platform }}
->>>>>>> 2aa1be99
       - name: Install Cloud SDK
         if: steps.device-info.outputs.device_type == 'real'
         uses: google-github-actions/setup-gcloud@master
@@ -650,13 +548,9 @@
         run: |
           python scripts/gha/restore_secrets.py --passphrase "${{ secrets.TEST_SECRET }}"
           python scripts/gha/test_lab.py --testapp_dir testapps \
-<<<<<<< HEAD
-            --logfile_name "${{ matrix.build_os }}-${{ matrix.unity_version }}-iOS" \
-=======
             --ios_device "${{ matrix.mobile_device }}" \
             --android_device "${{ matrix.mobile_device }}" \
             --logfile_name "${{ matrix.unity_version }}-${{ matrix.build_os }}-${{ matrix.mobile_device }}-mobile" \
->>>>>>> 2aa1be99
             --code_platform unity \
             --key_file scripts/gha-encrypted/gcs_key_file.json
       - name: Run Mobile integration tests on virtual device locally
@@ -664,13 +558,9 @@
         if: steps.device-info.outputs.device_type == 'virtual'
         run: |
           python scripts/gha/test_simulator.py --testapp_dir testapps \
-<<<<<<< HEAD
-            --logfile_name "${{ matrix.build_os }}-${{ matrix.unity_version }}-iOS" \
-=======
             --ios_device "${{ matrix.mobile_device }}" \
             --android_device "${{ matrix.mobile_device }}" \
             --logfile_name "${{ matrix.unity_version }}-${{ matrix.build_os }}-${{ matrix.mobile_device }}-mobile" \
->>>>>>> 2aa1be99
             --ci
       - name: Prepare results summary artifact
         if: ${{ !cancelled() }}
@@ -705,16 +595,10 @@
         if: ${{ !cancelled() }}
         shell: bash
         run: |
-<<<<<<< HEAD
-          cat testapps/test-results-${{ matrix.build_os }}-${{ matrix.unity_version }}-iOS.log
-=======
           cat testapps/test-results-${{ matrix.unity_version }}-${{ matrix.build_os }}-${{ matrix.mobile_device }}-mobile.log
->>>>>>> 2aa1be99
           if [[ "${{ job.status }}" != "success" ]]; then
             exit 1
           fi
-
-
   summarize_results:
     name: "summarize-results"
     needs: [check_and_prepare, build, test_desktop, test_mobile]

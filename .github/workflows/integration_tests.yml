name: Integration tests

on:
  schedule:
    - cron: "0 9 * * *"  # 9am UTC = 1am PST / 2am PDT

  pull_request:
    types: [ labeled, closed ]

  workflow_dispatch:
    inputs:
      unity_versions:
        description: 'Unity version'
        default: '2019'
        required: true
      build_os:
        description: 'Build OS (windows-latest,macos-latest)'
        default: 'macos-latest'
        required: true
      platforms:
        description: 'CSV of Android,iOS,Windows,macOS,Linux'
        default: 'Android,iOS,Windows,macOS,Linux'
        required: true
      apis:
        description: 'CSV of apis to build and test'
        # TODO: firestore is excluded, because it fails to build on Unity 2017
        default: 'analytics,auth,crashlytics,database,dynamic_links,functions,installations,messaging,remote_config,storage'
        required: true
      mobile_test_on:
        description: 'Run mobile tests on real and/or virtual devices? (separated by commas)'
        default: 'real,virtual'
        required: true
      sdk_url:
        description: 'Download unity sdk from this URL'
        default: 'https://dl.google.com/firebase/sdk/unity/firebase_unity_sdk_8.5.0.zip'
        required: true 
      use_expanded_matrix:
        description: 'Use an expanded matrix? Note: above config will be ignored.'
        default: '0'
        required: true
      test_packaged_sdk:
        description: 'Optional: Packaging run # to build against? (sdk_url will be ignored.)'
      test_pull_request:
        description: 'Optional: Pull request # to build and test? (With optional commit hash, separated by a colon. Specify the FULL hash.)'

env:
  triggerLabelPrefix: "tests-requested: "
  triggerLabelFull: "tests-requested: full"
  triggerLabelQuick: "tests-requested: quick"
  pythonVersion: '3.7'
  artifactRetentionDays: 2

jobs:
  check_and_prepare:
    runs-on: ubuntu-latest
    outputs:
      trigger: ${{ steps.set_outputs.outputs.trigger }}
      github_ref: ${{ steps.set_outputs.outputs.github_ref }}
      pr_number: ${{ steps.set_outputs.outputs.pr_number }}
      matrix_build_os: ${{ steps.matrix_config.outputs.matrix_build_os }}
      matrix_unity_versions: ${{ steps.matrix_config.outputs.matrix_unity_versions }}
      matrix_desktop_os: ${{ steps.matrix_config.outputs.matrix_desktop_os }}
      matrix_mobile_platform: ${{ steps.matrix_config.outputs.matrix_mobile_platform }}
      platform: ${{ steps.matrix_config.outputs.platform }}
      apis: ${{ steps.matrix_config.outputs.apis }}
      mobile_test_on: ${{ steps.matrix_config.outputs.mobile_test_on }}
      android_device: ${{ steps.matrix_config.outputs.android_device }}
      ios_device: ${{ steps.matrix_config.outputs.ios_device }}
    steps:
    ### Fail the workflow if the user does not have admin access to run the tests.
    - name: Check if user has permission to trigger tests
      uses: lannonbr/repo-permission-check-action@2.0.0
      with:
        permission: "admin"
      env:
        GITHUB_TOKEN: ${{ github.token }}
    ### It sets "github_ref,trigger,pr_number,requested_tests" outputs to control the following jobs and steps
    ### trigger value: manual_trigger, scheduled_trigger, label_trigger, postsubmit_trigger
    - id: set_outputs
      run: |
        if [[ "${{ github.event_name }}" == "workflow_dispatch" ]]; then 
          if [[ "${{ github.event.inputs.test_pull_request }}" != "nightly-packaging" ]]; then
            # Triggered manually
            echo "::set-output name=trigger::manual_trigger"
            if [[ "${{ github.event.inputs.use_expanded_matrix }}" == "1" ]]; then
              echo "::set-output name=requested_tests::expanded"
            fi
            if [[ -z "${{github.event.inputs.test_pull_request}}" ]]; then
              # test_pull_request not specified
              echo "::set-output name=github_ref::$GITHUB_SHA"
            elif [[ "${{github.event.inputs.test_pull_request}}" == *:* ]]; then
              # If specified as pr:commit_hash, split them.
              echo "::set-output name=github_ref::$(echo ${{ github.event.inputs.test_pull_request }} | cut -d: -f2)"
              echo "::set-output name=pr_number::$(echo ${{ github.event.inputs.test_pull_request }} | cut -d: -f1)"
            else
              # Just the PR specified, use refs/pull/<number>/merge as the ref.
              echo "::set-output name=github_ref::refs/pull/${{github.event.inputs.test_pull_request}}/merge"
              echo "::set-output name=pr_number::${{ github.event.inputs.test_pull_request }}"
            fi
          elif [[ "${{ github.event.inputs.test_pull_request }}" == "nightly-packaging" ]]; then
            # Triggered by scheduled packaging SDK workflow.
            echo "::set-output name=trigger::scheduled_trigger"
            echo "::set-output name=github_ref::$GITHUB_SHA"
            echo "::set-output name=requested_tests::expanded"
          fi
        elif [[ "${{ github.event_name }}" == "schedule" ]]; then
          echo "::set-output name=trigger::scheduled_trigger"
          echo "::set-output name=github_ref::$GITHUB_SHA"
          echo "::set-output name=requested_tests::expanded"
        elif [[ "${{ github.event_name }}" == "pull_request" ]]; then
          echo "::set-output name=github_ref::$GITHUB_SHA"
          if [[ "${{ github.event.action }}" == "labeled" && "${{ github.event.label.name }}" == "${{ env.triggerLabelPrefix }}"* ]]; then
            echo "::set-output name=trigger::label_trigger"
            echo "::set-output name=pr_number::${{ github.event.pull_request.number }}"
            if [[ "${{ github.event.label.name }}" == "${{ env.triggerLabelQuick }}" ]]; then
              echo "::set-output name=requested_tests::auto"
            else
              echo "::set-output name=requested_tests::expanded"
            fi
          elif [[ "${{ github.event.action }}" == "closed" && ${{ github.event.pull_request.merged == true }} ]]; then
            echo "::set-output name=trigger::postsubmit_trigger"
            echo "::set-output name=pr_number::${{ github.event.pull_request.number }}"
            echo "::set-output name=requested_tests::auto"
          fi
        fi
    ### If it's not a defined trigger, cancel workflow
    ### e.g. Triggered by non-"test-request" label; triggered by not merged PR close event.
    - name: Cancel workflow
      if: ${{ !steps.set_outputs.outputs.trigger }}
      uses: andymckay/cancel-action@0.2
    - name: Wait for workflow cancellation
      if: ${{ !steps.set_outputs.outputs.trigger }} 
      run: |
        sleep 300
        exit 1  # fail out if the cancellation above somehow failed.
    - name: Cancel previous runs on the same PR
      if: steps.set_outputs.outputs.trigger == 'label_trigger' 
      uses: styfle/cancel-workflow-action@0.8.0
      with:
        access_token: ${{ github.token }}
    - uses: actions/checkout@v2
      with:
        ref: ${{steps.set_outputs.outputs.github_ref}}
        fetch-depth: 0
        submodules: false
    - name: Setup python
      uses: actions/setup-python@v2
      with:
        python-version: ${{ env.pythonVersion }}
    - name: Install python deps
      run: pip install -r scripts/gha/requirements.txt
    - id: matrix_config
      run: |
        if [[ "${{ steps.set_outputs.outputs.requested_tests }}" == "expanded" ]]; then 
          TEST_MATRIX_PARAM=-e=1
          echo "::warning ::Running on the expanded matrix"
        elif [[ "${{ steps.set_outputs.outputs.requested_tests }}" == "minimal" ]]; then 
          TEST_MATRIX_PARAM=-m=1
          echo "::warning ::Running on the minimal matrix"
        elif [[ "${{ steps.set_outputs.outputs.requested_tests }}" == "auto" ]]; then 
          # auto-diff only apply when running in a PR. 
          # diff against the PR's base. "git merge-base main branch_name" will give the common ancestor of both branches.
          MERGE_BASE=$(git merge-base origin/${{github.event.pull_request.head.ref}} origin/${{github.event.pull_request.base.ref}} || true)
          # If origin/<branch> is no longer valid, then just run all tests.
          if [[ -n "${MERGE_BASE}" ]]; then
            echo "::warning ::Auto-diff origin/${{github.event.pull_request.head.ref}}..${MERGE_BASE}"
            git diff --name-only origin/${{github.event.pull_request.head.ref}}..${MERGE_BASE}
            TEST_MATRIX_PARAM="--auto_diff origin/${{github.event.pull_request.head.ref}}..${MERGE_BASE}"
          fi
        fi

        # To feed input into the job matrix, we first need to convert to a JSON
        # list. Then we can use fromJson to define the field in the matrix for the tests job.
        echo "::set-output name=apis::$( python scripts/gha/print_matrix_configuration.py -c -w integration_tests -k apis -o "${{github.event.inputs.apis}}" ${TEST_MATRIX_PARAM} )"
        platform=$( python scripts/gha/print_matrix_configuration.py -c -w integration_tests ${TEST_MATRIX_PARAM} -k platform -o "${{github.event.inputs.platforms}}" )
        echo "::set-output name=platform::${platform}"
        echo "::set-output name=matrix_desktop_os::$( python scripts/gha/print_matrix_configuration.py -w integration_tests ${TEST_MATRIX_PARAM} -k "${platform}" -desktop_os=1)"
        echo "::set-output name=matrix_mobile_platform::$( python scripts/gha/print_matrix_configuration.py -w integration_tests ${TEST_MATRIX_PARAM} -k "${platform}" -mobile_platform=1)"
        echo "::set-output name=matrix_build_os::$( python scripts/gha/print_matrix_configuration.py -w integration_tests ${TEST_MATRIX_PARAM} -k build_os -o "${{github.event.inputs.build_os}}")"
        echo "::set-output name=matrix_unity_versions::$( python scripts/gha/print_matrix_configuration.py -w integration_tests ${TEST_MATRIX_PARAM} -k unity_version -o "${{github.event.inputs.unity_versions}}")"
        mobile_test_on=$( python scripts/gha/print_matrix_configuration.py -c -w integration_tests -k mobile_test_on -o "${{github.event.inputs.mobile_test_on}}")
        echo "::set-output name=mobile_test_on::${mobile_test_on}"
        echo "::set-output name=android_device::$( python scripts/gha/print_matrix_configuration.py -w integration_tests ${TEST_MATRIX_PARAM} -k android_device -t ${mobile_test_on} )"
        echo "::set-output name=ios_device::$( python scripts/gha/print_matrix_configuration.py -w integration_tests ${TEST_MATRIX_PARAM} -k ios_device -t ${mobile_test_on} )"
    - name: Update PR label and comment
      if: steps.set_outputs.outputs.pr_number
      run: |
        #Add the in-progress label and remove any previous labels.
        python scripts/gha/it_workflow.py --stage start \
          --token ${{github.token}} \
          --issue_number ${{steps.set_outputs.outputs.pr_number}} \
          --actor ${{github.actor}} \
          --commit ${{steps.set_outputs.outputs.github_ref}} \
          --run_id ${{github.run_id}}

  build:
    name: build-${{ matrix.unity_version }}-${{matrix.os}}-${{ needs.check_and_prepare.outputs.platform }}
    runs-on: ${{matrix.os}}
    needs: check_and_prepare
    strategy:
      fail-fast: false
      matrix:
        unity_version: ${{ fromJson(needs.check_and_prepare.outputs.matrix_unity_versions) }}
        os: ${{ fromJson(needs.check_and_prepare.outputs.matrix_build_os) }}
    env:
      # LC_ALL, LANG and U3D_PASSWORD are needed for U3D.
      LC_ALL: en_US.UTF-8
      LANG: en_US.UTF-8
      U3D_PASSWORD: ""
    steps:
      - uses: actions/checkout@v2
      - name: Install Unity installer (U3D)
        timeout-minutes: 10
        shell: bash
        run: |
          gem install u3d
          u3d available
          u3d available -u ${{ matrix.unity_version }} -p
      - name: Setup python
        uses: actions/setup-python@v2
        with:
          python-version: '3.7'
      - name: Install python deps
        timeout-minutes: 10
        shell: bash
        run: |
          pip install -r scripts/gha/requirements.txt
      - name: Install Unity
        timeout-minutes: 30
        shell: bash
        run: |
          python scripts/gha/unity_installer.py --install \
            --platforms ${{ needs.check_and_prepare.outputs.platform }} \
            --version ${{ matrix.unity_version }}
      - name: Activate Unity license
        timeout-minutes: 10
        shell: bash
        run: |
          python scripts/gha/unity_installer.py --activate_license \
            --version ${{ matrix.unity_version }}  \
            --username "${{ secrets.UNITY_USERNAME }}" \
            --password "${{ secrets.UNITY_PASSWORD }}" \
            --serial_ids "${{ secrets.SERIAL_ID }}" \
            --logfile "testapps/activate_license.log"
      - name: Prepare for integration tests
        timeout-minutes: 10
        shell: bash
        run: |
          python scripts/gha/restore_secrets.py --passphrase "${{ secrets.TEST_SECRET }}"
      - name: Fetch prebuilt packaged SDK from previous run
        uses: dawidd6/action-download-artifact@v2
        if: ${{ github.event.inputs.test_packaged_sdk != '' }}
        with:
          name: 'firebase_unity_sdk.zip'
          workflow: 'packaging.yml'
          run_id: ${{ github.event.inputs.test_packaged_sdk }}
          
      - name: Build integration tests
        timeout-minutes: 220
        shell: bash
        run: |
          if [[ -n "${{ github.event.inputs.test_packaged_sdk }}" ]]; then
            unzip -q firebase_unity_sdk.zip -d ~/Downloads/
          else
            if [[ -z "${{ github.event.inputs.sdk_url }}" ]];then
              sdk_url="https://dl.google.com/firebase/sdk/unity/firebase_unity_sdk_8.5.0.zip"
            else
              sdk_url=${{ github.event.inputs.sdk_url }}
            fi
            curl ${sdk_url} -o ~/Downloads/firebase_unity_sdk.zip
            unzip -q ~/Downloads/firebase_unity_sdk.zip -d ~/Downloads/
          fi
          python scripts/gha/build_testapps.py \
            --t ${{ needs.check_and_prepare.outputs.apis }} \
            --u $( python scripts/gha/print_matrix_configuration.py -u ${{matrix.unity_version}} -k version ) \
            --p ${{ needs.check_and_prepare.outputs.platform }} \
            --ios_sdk ${{ needs.check_and_prepare.outputs.mobile_test_on }} \
            --plugin_dir ~/Downloads/firebase_unity_sdk \
            --output_directory "${{ github.workspace }}" \
            --artifact_name "${{ matrix.unity_version }}-${{matrix.os}}-${{ needs.check_and_prepare.outputs.platform }}" \
            --force_latest_runtime \
            --ci
      - name: Return Unity license
        # Always returns true, even when job failed or canceled. But will not run when a critical failure prevents the task from running. 
        if: always()
        # Retry at most 3 times when Return Unity license fails.
        uses: nick-invision/retry@v2
        with:
          timeout_minutes: 10
          max_attempts: 3
          shell: bash
          command: |
            python scripts/gha/unity_installer.py --release_license \
              --version ${{ matrix.unity_version }} \
              --logfile "testapps/release_license.log"
            cat testapps/release_license.log
      - name: Prepare results summary artifact
        if: ${{ !cancelled() }}
        shell: bash
        run: |
<<<<<<< HEAD
          if [ ! -f build-results-${{ matrix.unity_version }}-${{matrix.os}}-${{ needs.check_and_prepare.outputs.platform }}.log.json ]; then
            # No summary was created, make a placeholder one.
            echo "__SUMMARY_MISSING__" > build-results-${{ matrix.unity_version }}-${{matrix.os}}-${{ needs.check_and_prepare.outputs.platform }}.log.json
=======
          if [ ! -f build-results-${{matrix.os}}-${{ matrix.unity_version }}-all.log.json ]; then
            # No summary was created, make a placeholder one.
            echo "__SUMMARY_MISSING__" > build-results-${{matrix.os}}-${{ matrix.unity_version }}-all.log.json
>>>>>>> c9b33af2
          fi
      - name: Upload build results artifact
        uses: actions/upload-artifact@v2.2.2
        if: ${{ !cancelled() }}
        with:
          name: log-artifact
<<<<<<< HEAD
          path: build-results-${{ matrix.unity_version }}-${{matrix.os}}-${{ needs.check_and_prepare.outputs.platform }}*
=======
          path: build-results-${{matrix.os}}-${{ matrix.unity_version }}-all*
>>>>>>> c9b33af2
          retention-days: ${{ env.artifactRetentionDays }}
      - name: Upload Android integration tests artifact
        uses: actions/upload-artifact@v2.2.2
        if: contains(needs.check_and_prepare.outputs.platform, 'Android') && ${{ !cancelled() }}
        with:
          name: testapps-${{ matrix.unity_version }}-${{matrix.os}}-Android
          path: testapps-${{ matrix.unity_version }}-${{matrix.os}}-${{ needs.check_and_prepare.outputs.platform }}/Android
          retention-days: ${{ env.artifactRetentionDays }}
      - name: Upload iOS integration tests artifact
        uses: actions/upload-artifact@v2.2.2
        if: contains(needs.check_and_prepare.outputs.platform, 'iOS') && ${{ !cancelled() }}
        with:
          name: testapps-${{ matrix.unity_version }}-${{matrix.os}}-iOS
          path: testapps-${{ matrix.unity_version }}-${{matrix.os}}-${{ needs.check_and_prepare.outputs.platform }}/iOS
          retention-days: ${{ env.artifactRetentionDays }}
      - name: Upload Linux integration tests artifact
        uses: actions/upload-artifact@v2.2.2
        if: contains(needs.check_and_prepare.outputs.platform, 'Linux') && ${{ !cancelled() }}
        with:
          name: testapps-${{ matrix.unity_version }}-${{matrix.os}}-ubuntu-latest
          path: testapps-${{ matrix.unity_version }}-${{matrix.os}}-${{ needs.check_and_prepare.outputs.platform }}/Linux
          retention-days: ${{ env.artifactRetentionDays }}
      - name: Upload macOS integration tests artifact
        uses: actions/upload-artifact@v2.2.2
        if: contains(needs.check_and_prepare.outputs.platform, 'macOS') && ${{ !cancelled() }}
        with:
          name: testapps-${{ matrix.unity_version }}-${{matrix.os}}-macos-latest
          path: testapps-${{ matrix.unity_version }}-${{matrix.os}}-${{ needs.check_and_prepare.outputs.platform }}/macOS
          retention-days: ${{ env.artifactRetentionDays }}
      - name: Upload Windows integration tests artifact
        uses: actions/upload-artifact@v2.2.2
        if: contains(needs.check_and_prepare.outputs.platform, 'Windows') && ${{ !cancelled() }}
        with:
          name: testapps-${{ matrix.unity_version }}-${{matrix.os}}-windows-latest
          path: testapps-${{ matrix.unity_version }}-${{matrix.os}}-${{ needs.check_and_prepare.outputs.platform }}/Windows
          retention-days: ${{ env.artifactRetentionDays }}
      - name: Download log artifacts
        if: ${{ needs.check_and_prepare.outputs.pr_number && failure() && !cancelled() }}
        uses: actions/download-artifact@v2.0.8
        with:
          path: test_results
          name: log-artifact
      - name: Update PR label and comment
        if: ${{ needs.check_and_prepare.outputs.pr_number && failure() && !cancelled() }}
<<<<<<< HEAD
        shell: bash
=======
>>>>>>> c9b33af2
        run: |
          python scripts/gha/it_workflow.py --stage progress \
            --token ${{github.token}} \
            --issue_number ${{needs.check_and_prepare.outputs.pr_number}}\
            --actor ${{github.actor}} \
            --commit ${{needs.check_and_prepare.outputs.github_ref}} \
            --run_id ${{github.run_id}}
      - name: Summarize build results
        if: ${{ !cancelled() }}
        shell: bash
        run: |
          cat build-results-${{ matrix.unity_version }}-${{matrix.os}}-${{ needs.check_and_prepare.outputs.platform }}.log
          if [[ "${{ job.status }}" != "success" ]]; then
            exit 1
          fi


  test_desktop:
    name: test-${{ matrix.unity_version }}-${{ matrix.build_os }}-${{ matrix.os }}-desktop
    runs-on: ${{ matrix.os }}
    if: (contains(needs.check_and_prepare.outputs.platform, 'Windows') || contains(needs.check_and_prepare.outputs.platform, 'macOS') || contains(needs.check_and_prepare.outputs.platform, 'Linux')) && !cancelled()
    needs: [check_and_prepare, build]
    strategy:
      fail-fast: false
      matrix:
        build_os: ${{ fromJson(needs.check_and_prepare.outputs.matrix_build_os) }}
        os: ${{ fromJson(needs.check_and_prepare.outputs.matrix_desktop_os) }}
        unity_version: ${{ fromJson(needs.check_and_prepare.outputs.matrix_unity_versions) }}
    steps:
      - uses: actions/checkout@v2
        with:
          ref: ${{needs.check_and_prepare.outputs.github_ref}}
      - name: Download Desktop integration tests artifact
        uses: actions/download-artifact@v2.0.8
        with:
          path: testapps
          name: testapps-${{ matrix.unity_version }}-${{ matrix.build_os }}-${{ matrix.os }}
      - name: Setup python
        uses: actions/setup-python@v2
        with:
          python-version: '3.7'
      - name: Install python deps
        timeout-minutes: 10
        shell: bash
        run: |
          pip install -r scripts/gha/requirements.txt
      - name: Run Desktop integration tests
        timeout-minutes: 30
        shell: bash
        run: |
          python scripts/gha/desktop_tester.py --testapp_dir testapps \
<<<<<<< HEAD
            --logfile_name "${{ matrix.unity_version }}-${{ matrix.build_os }}-${{ matrix.os }}-desktop"
=======
            --logfile_name "${{ matrix.build_os }}-${{ matrix.unity_version }}-${{ matrix.os }}-desktop"
>>>>>>> c9b33af2
      - name: Prepare results summary artifact
        if: ${{ !cancelled() }}
        shell: bash
        run: |
<<<<<<< HEAD
          if [ ! -f testapps/test-results-${{ matrix.unity_version }}-${{ matrix.build_os }}-${{ matrix.os }}-desktop.log.json ]; then
            mkdir -p testapps && echo "__SUMMARY_MISSING__" > testapps/test-results-${{ matrix.unity_version }}-${{ matrix.build_os }}-${{ matrix.os }}-desktop.log.json
=======
          if [ ! -f testapps/test-results-${{ matrix.build_os }}-${{ matrix.unity_version }}-${{ matrix.os }}-desktop.log.json ]; then
            mkdir -p testapps && echo "__SUMMARY_MISSING__" > testapps/test-results-${{ matrix.build_os }}-${{ matrix.unity_version }}-${{ matrix.os }}-desktop.log.json
>>>>>>> c9b33af2
          fi
      - name: Upload Desktop test results artifact
        if: ${{ !cancelled() }}
        uses: actions/upload-artifact@v2.2.2
        with:
          name: log-artifact
<<<<<<< HEAD
          path: testapps/test-results-${{ matrix.unity_version }}-${{ matrix.build_os }}-${{ matrix.os }}-desktop*
=======
          path: testapps/test-results-${{ matrix.build_os }}-${{ matrix.unity_version }}-${{ matrix.os }}-desktop*
>>>>>>> c9b33af2
          retention-days: ${{ env.artifactRetentionDays }}
      - name: Download log artifacts
        if: ${{ needs.check_and_prepare.outputs.pr_number && failure() && !cancelled() }}
        uses: actions/download-artifact@v2.0.8
        with:
          path: test_results
          name: log-artifact
      - name: Update PR label and comment
        shell: bash
        if: ${{ needs.check_and_prepare.outputs.pr_number && failure() && !cancelled() }}
        run: |
          pushd ${{env.GCS_UPLOAD_DIR}}
          python scripts/gha/it_workflow.py --stage progress \
            --token ${{github.token}} \
            --issue_number ${{needs.check_and_prepare.outputs.pr_number}}\
            --actor ${{github.actor}} \
            --commit ${{needs.check_and_prepare.outputs.github_ref}} \
            --run_id ${{github.run_id}}
      - name: Summarize test results
        if: ${{ !cancelled() }}
        shell: bash
        run: |
          cat testapps/test-results-${{ matrix.unity_version }}-${{ matrix.build_os }}-${{ matrix.os }}-desktop.log
          if [[ "${{ job.status }}" != "success" ]]; then
            exit 1
          fi

  test_mobile:
    name: test-${{ matrix.unity_version }}-${{ matrix.build_os }}-${{ matrix.platform }}-${{ matrix.mobile_test_on }}
    runs-on: macos-11
    if: (contains(needs.check_and_prepare.outputs.platform, 'Android') || contains(needs.check_and_prepare.outputs.platform, 'iOS')) && !cancelled()
    needs: [check_and_prepare, build]
    strategy:
      fail-fast: false
      matrix:
        build_os: ${{ fromJson(needs.check_and_prepare.outputs.matrix_build_os) }}
        platform: ${{ fromJson(needs.check_and_prepare.outputs.matrix_mobile_platform) }}
        unity_version: ${{ fromJson(needs.check_and_prepare.outputs.matrix_unity_versions) }}
        include:
          # TODO(sunmou): include test device that are currently working
          - platform: "Android"
            mobile_test_on: "real"
          - platform: "iOS"
            mobile_test_on: "virtual"
    steps:
      - uses: actions/checkout@v2
        with:
          ref: ${{needs.check_and_prepare.outputs.github_ref}}
      - name: Download Desktop integration tests artifact
        uses: actions/download-artifact@v2.0.8
        with:
          path: testapps
          name: testapps-${{ matrix.unity_version }}-${{ matrix.build_os }}-${{ matrix.platform }}
      - name: Setup python
        uses: actions/setup-python@v2
        with:
          python-version: '3.7'
      - name: Install python deps
        timeout-minutes: 10
        shell: bash
        run: |
          pip install -r scripts/gha/requirements.txt
      - name: Install Cloud SDK
        if: matrix.mobile_test_on == 'real'
        uses: google-github-actions/setup-gcloud@master
      - name: Run Mobile integration tests on Real Device via FTL
        if: matrix.mobile_test_on == 'real'
        timeout-minutes: 60
        shell: bash
        run: |
          python scripts/gha/restore_secrets.py --passphrase "${{ secrets.TEST_SECRET }}"
          python scripts/gha/test_lab.py --testapp_dir testapps \
            --logfile_name "${{ matrix.unity_version }}-${{ matrix.build_os }}-${{ matrix.platform }}" \
            --code_platform unity \
            --key_file scripts/gha-encrypted/gcs_key_file.json
      - name: Run Mobile integration tests on virtual device locally
        timeout-minutes: 60
        if: matrix.mobile_test_on == 'virtual'
        run: |
          python scripts/gha/test_simulator.py --testapp_dir testapps \
            --logfile_name "${{ matrix.unity_version }}-${{ matrix.build_os }}-${{ matrix.platform }}" \
            --ci
      - name: Prepare results summary artifact
        if: ${{ !cancelled() }}
        shell: bash
        run: |
<<<<<<< HEAD
          if [ ! -f testapps/test-results-${{ matrix.unity_version }}-${{ matrix.build_os }}-${{ matrix.platform }}.log.json ]; then
            mkdir -p testapps && echo "__SUMMARY_MISSING__" > testapps/test-results-${{ matrix.unity_version }}-${{ matrix.build_os }}-${{ matrix.platform }}.log.json
=======
          if [ ! -f testapps/test-results-${{ matrix.build_os }}-${{ matrix.unity_version }}-${{ matrix.platform }}.log.json ]; then
            mkdir -p testapps && echo "__SUMMARY_MISSING__" > testapps/test-results-${{ matrix.build_os }}-${{ matrix.unity_version }}-${{ matrix.platform }}.log.json
>>>>>>> c9b33af2
          fi
      - name: Upload Desktop test results artifact
        if: ${{ !cancelled() }}
        uses: actions/upload-artifact@v2.2.2
        with:
          name: log-artifact
<<<<<<< HEAD
          path: testapps/test-results-${{ matrix.unity_version }}-${{ matrix.build_os }}-${{ matrix.platform }}*
=======
          path: testapps/test-results-${{ matrix.build_os }}-${{ matrix.unity_version }}-${{ matrix.platform }}*
>>>>>>> c9b33af2
          retention-days: ${{ env.artifactRetentionDays }}
      - name: Download log artifacts
        if: ${{ needs.check_and_prepare.outputs.pr_number && failure() && !cancelled() }}
        uses: actions/download-artifact@v2.0.8
        with:
          path: test_results
          name: log-artifact
      - name: Update PR label and comment
        if: ${{ needs.check_and_prepare.outputs.pr_number && failure() && !cancelled() }}
        run: |
          python scripts/gha/it_workflow.py --stage progress \
            --token ${{github.token}} \
            --issue_number ${{needs.check_and_prepare.outputs.pr_number}}\
            --actor ${{github.actor}} \
            --commit ${{needs.check_and_prepare.outputs.github_ref}} \
            --run_id ${{github.run_id}}
      - name: Summarize test results
        if: ${{ !cancelled() }}
        shell: bash
        run: |
          cat testapps/test-results-${{ matrix.unity_version }}-${{ matrix.build_os }}-${{ matrix.platform }}.log
          if [[ "${{ job.status }}" != "success" ]]; then
            exit 1
          fi


  summarize_results:
    name: "summarize-results"
    needs: [check_and_prepare, build, test_desktop, test_mobile]
    runs-on: ubuntu-latest
    if: ${{ !cancelled() }}
    steps:
      - uses: actions/checkout@v2
        with:
          ref: ${{needs.check_and_prepare.outputs.github_ref}}
      - name: Setup python
        uses: actions/setup-python@v2
        with:
          python-version: ${{ env.pythonVersion }}
      - name: Install python deps
        run: pip install -r scripts/gha/requirements.txt
      - name: Download log artifacts
        uses: actions/download-artifact@v2.0.8
        with:
          path: test_results
          name: log-artifact
      # Use a different token to remove the "in-progress" label,
      # to allow the removal to trigger the "Check Labels" workflow.
      - name: Generate token for GitHub API
        uses: tibdex/github-app-token@v1
        id: generate-token
        with:
          app_id: ${{ secrets.WORKFLOW_TRIGGER_APP_ID }}
          private_key: ${{ secrets.WORKFLOW_TRIGGER_APP_PRIVATE_KEY }}
      - name: Update PR label and comment
        if: ${{ needs.check_and_prepare.outputs.pr_number }}
        run: |
          python scripts/gha/it_workflow.py --stage end \
            --token ${{github.token}} \
            --issue_number ${{needs.check_and_prepare.outputs.pr_number}}\
            --actor ${{github.actor}} \
            --commit ${{needs.check_and_prepare.outputs.github_ref}} \
            --run_id ${{github.run_id}} \
            --new_token ${{steps.generate-token.outputs.token}}
      - name: Update Daily Report
        if: needs.check_and_prepare.outputs.trigger == 'scheduled_trigger'
        run: |
          if [[ "${{ github.event.inputs.test_pull_request }}" == "nightly-packaging" ]]; then
            additional_flags=(--build_against sdk)
          else
            additional_flags=(--build_against repo)
          fi
          python scripts/gha/it_workflow.py --stage report \
            --token ${{github.token}} \
            --actor ${{github.actor}} \
            --commit ${{needs.check_and_prepare.outputs.github_ref}} \
            --run_id ${{github.run_id}} \
            ${additional_flags[*]}
      - name: Summarize results into GitHub log
        run: python scripts/gha/summarize_test_results.py --dir test_results --github_log<|MERGE_RESOLUTION|>--- conflicted
+++ resolved
@@ -298,26 +298,16 @@
         if: ${{ !cancelled() }}
         shell: bash
         run: |
-<<<<<<< HEAD
           if [ ! -f build-results-${{ matrix.unity_version }}-${{matrix.os}}-${{ needs.check_and_prepare.outputs.platform }}.log.json ]; then
             # No summary was created, make a placeholder one.
             echo "__SUMMARY_MISSING__" > build-results-${{ matrix.unity_version }}-${{matrix.os}}-${{ needs.check_and_prepare.outputs.platform }}.log.json
-=======
-          if [ ! -f build-results-${{matrix.os}}-${{ matrix.unity_version }}-all.log.json ]; then
-            # No summary was created, make a placeholder one.
-            echo "__SUMMARY_MISSING__" > build-results-${{matrix.os}}-${{ matrix.unity_version }}-all.log.json
->>>>>>> c9b33af2
           fi
       - name: Upload build results artifact
         uses: actions/upload-artifact@v2.2.2
         if: ${{ !cancelled() }}
         with:
           name: log-artifact
-<<<<<<< HEAD
           path: build-results-${{ matrix.unity_version }}-${{matrix.os}}-${{ needs.check_and_prepare.outputs.platform }}*
-=======
-          path: build-results-${{matrix.os}}-${{ matrix.unity_version }}-all*
->>>>>>> c9b33af2
           retention-days: ${{ env.artifactRetentionDays }}
       - name: Upload Android integration tests artifact
         uses: actions/upload-artifact@v2.2.2
@@ -362,10 +352,7 @@
           name: log-artifact
       - name: Update PR label and comment
         if: ${{ needs.check_and_prepare.outputs.pr_number && failure() && !cancelled() }}
-<<<<<<< HEAD
-        shell: bash
-=======
->>>>>>> c9b33af2
+        shell: bash
         run: |
           python scripts/gha/it_workflow.py --stage progress \
             --token ${{github.token}} \
@@ -417,33 +404,20 @@
         shell: bash
         run: |
           python scripts/gha/desktop_tester.py --testapp_dir testapps \
-<<<<<<< HEAD
             --logfile_name "${{ matrix.unity_version }}-${{ matrix.build_os }}-${{ matrix.os }}-desktop"
-=======
-            --logfile_name "${{ matrix.build_os }}-${{ matrix.unity_version }}-${{ matrix.os }}-desktop"
->>>>>>> c9b33af2
       - name: Prepare results summary artifact
         if: ${{ !cancelled() }}
         shell: bash
         run: |
-<<<<<<< HEAD
           if [ ! -f testapps/test-results-${{ matrix.unity_version }}-${{ matrix.build_os }}-${{ matrix.os }}-desktop.log.json ]; then
             mkdir -p testapps && echo "__SUMMARY_MISSING__" > testapps/test-results-${{ matrix.unity_version }}-${{ matrix.build_os }}-${{ matrix.os }}-desktop.log.json
-=======
-          if [ ! -f testapps/test-results-${{ matrix.build_os }}-${{ matrix.unity_version }}-${{ matrix.os }}-desktop.log.json ]; then
-            mkdir -p testapps && echo "__SUMMARY_MISSING__" > testapps/test-results-${{ matrix.build_os }}-${{ matrix.unity_version }}-${{ matrix.os }}-desktop.log.json
->>>>>>> c9b33af2
           fi
       - name: Upload Desktop test results artifact
         if: ${{ !cancelled() }}
         uses: actions/upload-artifact@v2.2.2
         with:
           name: log-artifact
-<<<<<<< HEAD
           path: testapps/test-results-${{ matrix.unity_version }}-${{ matrix.build_os }}-${{ matrix.os }}-desktop*
-=======
-          path: testapps/test-results-${{ matrix.build_os }}-${{ matrix.unity_version }}-${{ matrix.os }}-desktop*
->>>>>>> c9b33af2
           retention-days: ${{ env.artifactRetentionDays }}
       - name: Download log artifacts
         if: ${{ needs.check_and_prepare.outputs.pr_number && failure() && !cancelled() }}
@@ -530,24 +504,15 @@
         if: ${{ !cancelled() }}
         shell: bash
         run: |
-<<<<<<< HEAD
           if [ ! -f testapps/test-results-${{ matrix.unity_version }}-${{ matrix.build_os }}-${{ matrix.platform }}.log.json ]; then
             mkdir -p testapps && echo "__SUMMARY_MISSING__" > testapps/test-results-${{ matrix.unity_version }}-${{ matrix.build_os }}-${{ matrix.platform }}.log.json
-=======
-          if [ ! -f testapps/test-results-${{ matrix.build_os }}-${{ matrix.unity_version }}-${{ matrix.platform }}.log.json ]; then
-            mkdir -p testapps && echo "__SUMMARY_MISSING__" > testapps/test-results-${{ matrix.build_os }}-${{ matrix.unity_version }}-${{ matrix.platform }}.log.json
->>>>>>> c9b33af2
           fi
       - name: Upload Desktop test results artifact
         if: ${{ !cancelled() }}
         uses: actions/upload-artifact@v2.2.2
         with:
           name: log-artifact
-<<<<<<< HEAD
           path: testapps/test-results-${{ matrix.unity_version }}-${{ matrix.build_os }}-${{ matrix.platform }}*
-=======
-          path: testapps/test-results-${{ matrix.build_os }}-${{ matrix.unity_version }}-${{ matrix.platform }}*
->>>>>>> c9b33af2
           retention-days: ${{ env.artifactRetentionDays }}
       - name: Download log artifacts
         if: ${{ needs.check_and_prepare.outputs.pr_number && failure() && !cancelled() }}

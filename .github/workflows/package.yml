# Workflow to handle packaging the Unity SDK
name: Package SDKs (SubWorkflow)

on:
  workflow_call:
    inputs:
<<<<<<< HEAD
      skipIntegrationTests:
        description: 'skip integration tests?'
        default: '0'
        required: false
=======
      runIntegrationTests:
        description: 'run integration tests?'
        default: '1'
        required: true
>>>>>>> db4a6ba0
        type: string
      create_new_branch:
        description: 'Check if we need to create new branch to package guids update. If working_branch set, will ignore this value. '
        default: '0'
        required: false
        type: string
      working_branch:
        description: 'If already a working in progress release branch'
        required: false
        type: string
      release_label:
        description: 'If the package is intended to run for a release, put <version>-RC## for label'
        required: false
        type: string
      build_run_id:
        description: 'run id for build_starter.yml, search for all output'
        required: false
        type: string
      platforms:
        description: 'CSV of Android,iOS,Windows,macOS,Linux,Playmode'
        default: 'Android,iOS,Windows,macOS,Linux,Playmode'
        required: true
        type: string
      apis:
        description: 'CSV of apis to build and test'
        default: 'analytics,auth,crashlytics,database,dynamic_links,firestore,functions,installations,messaging,remote_config,storage'
        required: true
        type: string


env:
  # Use SHA256 for hashing files.
  hashCommand: "sha256sum"

jobs:
  package_sdks:
    name: package-${{github.event.inputs.release_label}}
    runs-on: ubuntu-latest
    strategy:
      fail-fast: false
    steps:
<<<<<<< HEAD
      - name: Decide inputs
        id: decide_input
        shell: bash
        run: |
          # Triggered by callable
          echo "::set-output name=workflow_conclusion::in_progress" 
          echo "::set-output name=skipIntegrationTests::${{ inputs.skipIntegrationTests }}"
          echo "::set-output name=create_new_branch::${{ inputs.create_new_branch }}"
          echo "::set-output name=release_label::${{ inputs.release_label }}"
          echo "::set-output name=working_branch::${{ inputs.working_branch }}"
          echo "::set-output name=download_android_run::${{ inputs.build_run_id }}"
          echo "::set-output name=download_ios_run::${{ inputs.build_run_id }}"
          echo "::set-output name=download_linux_run::${{ inputs.build_run_id }}"
          echo "::set-output name=download_macos_run::${{ inputs.build_run_id }}"
          echo "::set-output name=download_windows_run::${{ inputs.build_run_id }}"
          echo "::set-output name=platforms::${{ inputs.platforms }}"
          echo "::set-output name=apis::${{ inputs.apis }}"

      - name: Print inputs
        shell: bash
        run: |
          echo workflow_conclusion: ${{ steps.decide_input.outputs.workflow_conclusion }}
          echo skipIntegrationTests: ${{ steps.decide_input.outputs.skipIntegrationTests }}
          echo create_new_branch: ${{ steps.decide_input.outputs.create_new_branch }}
          echo release_label: ${{ steps.decide_input.outputs.release_label }}
          echo working_branch: ${{ steps.decide_input.outputs.working_branch }}
          echo download_android_run: ${{ steps.decide_input.outputs.download_android_run }}
          echo download_ios_run: ${{ steps.decide_input.outputs.download_ios_run }}
          echo download_linux_run: ${{ steps.decide_input.outputs.download_linux_run }}
          echo download_macos_run: ${{ steps.decide_input.outputs.download_macos_run }}
          echo download_windows_run: ${{ steps.decide_input.outputs.download_windows_run }}
          echo platforms: ${{ steps.decide_input.outputs.platforms }}"
          echo apis: ${{ steps.decide_input.outputs.apis }}"
=======
      - name: Print inputs
        shell: bash
        run: |
          echo runIntegrationTests: ${{ inputs.runIntegrationTests }}
          echo create_new_branch: ${{ inputs.create_new_branch }}
          echo release_label: ${{ inputs.release_label }}
          echo working_branch: ${{ inputs.working_branch }}
          echo download_android_run: ${{ inputs.download_android_run }}
          echo download_ios_run: ${{ inputs.download_ios_run }}
          echo download_linux_run: ${{ inputs.download_linux_run }}
          echo download_macos_run: ${{ inputs.download_macos_run }}
          echo download_windows_run: ${{ inputs.download_windows_run }}
          echo platforms: ${{ inputs.platforms }}"
          echo apis: ${{ inputs.apis }}"
>>>>>>> db4a6ba0

      - name: Check out base branch
        uses: actions/checkout@v2.3.1
        with:
          fetch-depth: 0
          ref: ${{ inputs.working_branch }}

      - name: Setup Python
        uses: actions/setup-python@v2
        with:
          python-version: 3.7

      - name: Install python deps
        shell: bash
        run: |
          pip install -r scripts/gha/requirements.txt

      - name: Generate token for GitHub API
        # This step is necessary because the existing GITHUB_TOKEN cannot be used inside one workflow to trigger another.
        # 
        # Instead, generate a new token here, using our GitHub App's private key and App ID (saved as Secrets).
        # 
        # This method is preferred over the "personal access token" solution, as the GitHub App's scope is limited to just
        # the firebase-cpp-sdk repository.
        uses: tibdex/github-app-token@v1
        id: generate-token
        with:
          app_id: ${{ secrets.WORKFLOW_TRIGGER_APP_ID }}
          private_key: ${{ secrets.WORKFLOW_TRIGGER_APP_PRIVATE_KEY }}

      - name: Name new branch
        if: inputs.working_branch == '' && inputs.create_new_branch == '1'
        run: |
          date_str=$(date "+%Y%m%d-%H%M%S")
          echo "NEW_BRANCH=new_branch-${date_str}" >> $GITHUB_ENV

      - name: Create new branch
        if: inputs.working_branch == '' && inputs.create_new_branch == '1'
        run: |
          git remote update
          git checkout -b "${NEW_BRANCH}"
          echo "UPDATE_LOGFILE=update_log.txt" >> $GITHUB_ENV

      - name: Checkout working branch
        if: inputs.working_branch != ''
        run: |
          git remote update
          git checkout ${{ inputs.working_branch }}
          echo "UPDATE_LOGFILE=update_log.txt" >> $GITHUB_ENV
<<<<<<< HEAD
          echo "NEW_BRANCH=${{ steps.decide_input.outputs.working_branch }}" >> $GITHUB_ENV
=======
          echo "NEW_BRANCH=${{ inputs.working_branch }}" >> $GITHUB_ENV
>>>>>>> db4a6ba0

      # If called by build_start.xml, ignore name search, just grab all artifact exists
      - name: Fetch All in build_starter
        uses: actions/download-artifact@v3
        with:
          path: built_artifact
      
      - name: move zip files
        run: |
          cd built_artifact
          find . -type f -name "*.zip" -exec mv {} . \;
          find . -empty -type d -delete
          ls -lR
          for zip_file in *.zip
          do
            unzip -l $zip_file
          done
          ls -lR
          cd ..

      - name: Package unitypackage
        run: |
          python scripts/build_scripts/build_package.py --zip_dir=built_artifact

      - name: Commit Changes if there is any
        if: inputs.working_branch != '' || inputs.create_new_branch == '1'
        run: |
          if ! git update-index --refresh; then
            git config user.email "firebase-workflow-trigger-bot@google.com"
            git config user.name "firebase-workflow-trigger-bot"
            git config core.commentChar "%"  # so we can use # in git commit messages
            git commit -a -m "Update Guids ID"

            # Show changes in git log
            git diff
            # Push branch
            git push --set-upstream origin "${NEW_BRANCH}"
          fi

      - name: Create PR if there is None
        if: inputs.working_branch != '' || inputs.create_new_branch == '1'
        id: push-branch
        run: |
          if ! git update-index --refresh; then
            date_str=$(date "+%a %b %d %Y")
            commit_title="Update Unity SDK dependencies - ${date_str}"
            commit_body=
            if [[ -n '${{ github.event.inputs.comment }}' ]]; then
              # If a comment was provided, start with that instead of blank.
              commit_body='${{ github.event.inputs.comment }}

            '
            fi

            commit_body="${commit_body}

          > Created by [${{github.workflow}} workflow]($GITHUB_SERVER_URL/$GITHUB_REPOSITORY/actions/runs/$GITHUB_RUN_ID)."
            git config user.email "firebase-workflow-trigger-bot@google.com"
            git config user.name "firebase-workflow-trigger-bot"
            git config core.commentChar "%"  # so we can use # in git commit messages
            git commit -a -m "${commit_title}

          ${commit_body}"
            echo "::set-output name=branch_pushed::1"
            # Show changes in git log
            git diff
            # Push branch
            git push --set-upstream origin "${NEW_BRANCH}"
            # Create pull request
            pr_number=$(python scripts/gha/create_pull_request.py --token ${{ steps.generate-token.outputs.token }} --head "${NEW_BRANCH}" --base "${{ github.event.inputs.baseBranch }}" --title "${commit_title}" --body "${commit_body}")
            echo "::set-output name=created_pr_number::${pr_number}"
          else
            echo "::warning ::No changes detected, won't create pull request."
            echo "::set-output name=branch_pushed::0"
          fi

      - name: Create Zip File
        run: |
          mv output firebase_unity_sdk
          cp docs/readme.md firebase_unity_sdk/.
          cp LICENSE firebase_unity_sdk/.
          ls -Rl firebase_unity_sdk
          zip -r firebase_unity_sdk.zip firebase_unity_sdk

      - name: compute SDK hash
        shell: bash
        run: |
          ${{ env.hashCommand }} --tag firebase_unity_sdk.zip >> firebase_unity_sdk_hash.txt
          echo "::warning ::$(cat firebase_unity_sdk_hash.txt)"

      - name: Upload Build unitypackage
        uses: actions/upload-artifact@v2
        with:
          name: firebase_unity_sdk.zip
          path: firebase_unity_sdk.zip
      
      - name: Package tgz
        run: |
          python scripts/build_scripts/build_package.py --zip_dir=built_artifact --output_upm=True --output=output_tgz

      - name: Listing output tgz
        run: |
          ls -Rl
        working-directory: output_tgz

      - name: compute SDK hash for tgz files
        shell: bash
        run: |
          tgz_files_list=$(find -type f -name '*.tgz')
          for tgz_file in "${tgz_files_list[@]}"; do
            ${{ env.hashCommand }} --tag ${tgz_file} >> ../firebase_unity_sdk_hash.txt
          done
          echo "::warning update sha txt \n ::$(cat ../firebase_unity_sdk_hash.txt)"
        working-directory: output_tgz

      - name: Upload Build tgz
        uses: actions/upload-artifact@v2
        with:
          name: firebase_unity_sdk_tgz
          path: output_tgz

      - name: upload hash
        uses: actions/upload-artifact@v2.2.2
        with:
          name: firebase_unity_sdk_hash.txt
          path: firebase_unity_sdk_hash.txt

  trigger_integration_tests:
    # Trigger the integration_tests workflow.
    needs: [package_sdks]
    if: (inputs.runIntegrationTests != '0') && !cancelled() && !failure()
    runs-on: ubuntu-latest
    steps:
    - name: Checkout repo
      uses: actions/checkout@v2.3.1

    - name: Setup python
      uses: actions/setup-python@v2
      with:
        python-version: 3.7
    - name: Generate token for GitHub API
      # This step is necessary because the existing GITHUB_TOKEN cannot be used inside one workflow to trigger another.
      # 
      # Instead, generate a new token here, using our GitHub App's private key and App ID (saved as Secrets).
      # 
      # This method is preferred over the "personal access token" solution, as the GitHub App's scope is limited to just
      # the firebase-cpp-sdk repository.
      uses: tibdex/github-app-token@v1
      id: generate-token
      with:
        app_id: ${{ secrets.WORKFLOW_TRIGGER_APP_ID }}
        private_key: ${{ secrets.WORKFLOW_TRIGGER_APP_PRIVATE_KEY }}
    - name: Get branch name
      id: branch-name
      uses: tj-actions/branch-names@v5.4
    - name: Use GitHub API to start workflow
      shell: bash
      run: |
        pip install -r scripts/gha/requirements.txt
        set -e
        python scripts/gha/trigger_workflow.py -t ${{ steps.generate-token.outputs.token }} \
          -b ${{ steps.branch-name.outputs.current_branch }} \
          -w integration_tests.yml \
          -p packaged_sdk_run_id ${{ github.run_id }} \
<<<<<<< HEAD
          -p platforms ${{ needs.package_sdks.outputs.platforms }} \
          -p apis ${{ needs.package_sdks.outputs.apis }} \
=======
          -p platforms ${{ inputs.platforms }} \
          -p apis ${{ inputs.apis }} \
          -p test_pull_request ${{ inputs.runIntegrationTests }} \
>>>>>>> db4a6ba0
          -s 10 -A -v<|MERGE_RESOLUTION|>--- conflicted
+++ resolved
@@ -4,17 +4,10 @@
 on:
   workflow_call:
     inputs:
-<<<<<<< HEAD
-      skipIntegrationTests:
-        description: 'skip integration tests?'
-        default: '0'
-        required: false
-=======
       runIntegrationTests:
         description: 'run integration tests?'
         default: '1'
         required: true
->>>>>>> db4a6ba0
         type: string
       create_new_branch:
         description: 'Check if we need to create new branch to package guids update. If working_branch set, will ignore this value. '
@@ -56,41 +49,6 @@
     strategy:
       fail-fast: false
     steps:
-<<<<<<< HEAD
-      - name: Decide inputs
-        id: decide_input
-        shell: bash
-        run: |
-          # Triggered by callable
-          echo "::set-output name=workflow_conclusion::in_progress" 
-          echo "::set-output name=skipIntegrationTests::${{ inputs.skipIntegrationTests }}"
-          echo "::set-output name=create_new_branch::${{ inputs.create_new_branch }}"
-          echo "::set-output name=release_label::${{ inputs.release_label }}"
-          echo "::set-output name=working_branch::${{ inputs.working_branch }}"
-          echo "::set-output name=download_android_run::${{ inputs.build_run_id }}"
-          echo "::set-output name=download_ios_run::${{ inputs.build_run_id }}"
-          echo "::set-output name=download_linux_run::${{ inputs.build_run_id }}"
-          echo "::set-output name=download_macos_run::${{ inputs.build_run_id }}"
-          echo "::set-output name=download_windows_run::${{ inputs.build_run_id }}"
-          echo "::set-output name=platforms::${{ inputs.platforms }}"
-          echo "::set-output name=apis::${{ inputs.apis }}"
-
-      - name: Print inputs
-        shell: bash
-        run: |
-          echo workflow_conclusion: ${{ steps.decide_input.outputs.workflow_conclusion }}
-          echo skipIntegrationTests: ${{ steps.decide_input.outputs.skipIntegrationTests }}
-          echo create_new_branch: ${{ steps.decide_input.outputs.create_new_branch }}
-          echo release_label: ${{ steps.decide_input.outputs.release_label }}
-          echo working_branch: ${{ steps.decide_input.outputs.working_branch }}
-          echo download_android_run: ${{ steps.decide_input.outputs.download_android_run }}
-          echo download_ios_run: ${{ steps.decide_input.outputs.download_ios_run }}
-          echo download_linux_run: ${{ steps.decide_input.outputs.download_linux_run }}
-          echo download_macos_run: ${{ steps.decide_input.outputs.download_macos_run }}
-          echo download_windows_run: ${{ steps.decide_input.outputs.download_windows_run }}
-          echo platforms: ${{ steps.decide_input.outputs.platforms }}"
-          echo apis: ${{ steps.decide_input.outputs.apis }}"
-=======
       - name: Print inputs
         shell: bash
         run: |
@@ -105,7 +63,6 @@
           echo download_windows_run: ${{ inputs.download_windows_run }}
           echo platforms: ${{ inputs.platforms }}"
           echo apis: ${{ inputs.apis }}"
->>>>>>> db4a6ba0
 
       - name: Check out base branch
         uses: actions/checkout@v2.3.1
@@ -155,11 +112,7 @@
           git remote update
           git checkout ${{ inputs.working_branch }}
           echo "UPDATE_LOGFILE=update_log.txt" >> $GITHUB_ENV
-<<<<<<< HEAD
-          echo "NEW_BRANCH=${{ steps.decide_input.outputs.working_branch }}" >> $GITHUB_ENV
-=======
           echo "NEW_BRANCH=${{ inputs.working_branch }}" >> $GITHUB_ENV
->>>>>>> db4a6ba0
 
       # If called by build_start.xml, ignore name search, just grab all artifact exists
       - name: Fetch All in build_starter
@@ -324,12 +277,7 @@
           -b ${{ steps.branch-name.outputs.current_branch }} \
           -w integration_tests.yml \
           -p packaged_sdk_run_id ${{ github.run_id }} \
-<<<<<<< HEAD
-          -p platforms ${{ needs.package_sdks.outputs.platforms }} \
-          -p apis ${{ needs.package_sdks.outputs.apis }} \
-=======
           -p platforms ${{ inputs.platforms }} \
           -p apis ${{ inputs.apis }} \
           -p test_pull_request ${{ inputs.runIntegrationTests }} \
->>>>>>> db4a6ba0
           -s 10 -A -v